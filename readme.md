<p align="center">
  <img width="500" src="bear.png" />
</p>

![Bundle Size](https://badgen.net/bundlephobia/minzip/zustand) [![Build Status](https://travis-ci.org/react-spring/zustand.svg?branch=master)](https://travis-ci.org/react-spring/zustand) [![npm version](https://badge.fury.io/js/zustand.svg)](https://badge.fury.io/js/zustand) ![npm](https://img.shields.io/npm/dt/zustand.svg)

Small, fast and scaleable bearbones state-management solution. Has a comfy api based on hooks, that isn't boilerplatey or opinionated, but still just enough to be explicit and flux-like.

Don't disregard it because of its cute size. It is powerful and lots of time was spent to solve common pitfalls, like the dreaded [zombi child problem](https://react-redux.js.org/api/hooks#stale-props-and-zombie-children), [react concurreny](https://github.com/bvaughn/rfcs/blob/useMutableSource/text/0000-use-mutable-source.md), and [context loss](https://github.com/facebook/react/issues/13332) between mixed renderers. It *may* be the only state-manager in the React space that gets all of these right.

You can try a small live demo [here](https://codesandbox.io/s/v8pjv251w7).

    npm install zustand

### First create a store

Your store is a hook! You can put anything in it, atomics, objects, functions. The `set` function *merges* state.

```jsx
import create from 'zustand'

const useStore = create(set => ({
  count: 0,
  increase: () => set(state => ({ count: state.count + 1 })),
  reset: () => set({ count: 0 })
}))
```

### Then bind your components, that's it!

Use the hook anywhere, no providers needed. Select your state and the component will re-render on changes.

```jsx
function Counter() {
  const count = useStore(state => state.count)
  return <h1>{count}</h1>
}

function Controls() {
  const increase = useStore(state => state.increase)
  return <button onClick={increase}>one up</button>
}
```

#### Why zustand over react-redux?

* Simple and un-opinionated
* Makes hooks the primary means of consuming state
* Doesn't wrap your app into context providers
* Can inform components transiently (without causing render)

---

# Recipes

## Fetching everything

You can, but remember that it will cause the component to update on every state change!

```jsx
const state = useStore()
```

## Selecting multiple state slices

zustand defaults to strict-equality (old === new) to detect changes, this is efficient for atomic state picks.

```jsx
const foo = useStore(state => state.foo)
const bar = useStore(state => state.bar)
```

If you want to construct a single object with multiple state-picks inside, similar to redux's mapStateToProps, you can tell zustand that you want the object to be diffed shallowly by passing an alternative equality function.

```jsx
import shallow from 'zustand/shallow'

// Object pick, re-renders the component when either foo or bar change
const { foo, bar } = useStore(state => ({ foo: state.foo, bar: state.bar }), shallow)

// Array pick, re-renders the component when either foo or bar change
const [foo, bar] = useStore(state => [state.foo, state.bar], shallow)

// Mapped picks, re-renders the component when state.objects changes in order, count or keys
const keys = useStore(state => Object.keys(state.objects), shallow)
```

## Fetching from multiple stores

Since you can create as many stores as you like, forwarding results to succeeding selectors is as natural as it gets.

```jsx
const currentUser = useCredentialsStore(state => state.currentUser)
const person = usePersonStore(state => state.persons[currentUser])
```

## Memoizing selectors

It is generally recommended to memoize selectors with useCallback. This will prevent unnecessary computations each render. For larger scale apps this can make a real difference. It also allows React to optimize performance in concurrent mode.

```jsx
const foo = useStore(useCallback(state => state.foo[id], [id]))
```

<<<<<<< HEAD
*Note:* If a selector doesn't depend on props or other states, you can define it outside render function.

```jsx
// outside render
const selectFoo = state => state.foo

// inside render
const foo = useStore(selectFoo)
=======
## Overwriting state

The `set` function has a second argument, false by default. Instead of merging, it will replace the state model. Be careful not to wipe out parts you rely on, like actions.

```jsx
import omit from "lodash-es/omit"

const useStore = create(set => ({
  foo: 1,
  bar: 2,
  deleteEverything: () => set({ }), true),
  deleteFoo: () => set(state => omit(state, ['foo']), true)
}))
>>>>>>> 974658fb
```

## Async actions

Just call `set` when you're ready, it doesn't care if your actions are async or not.

```jsx
const useStore = create(set => ({
  json: {},
  fetch: async url => {
    const response = await fetch(url)
    set({ json: await response.json() })
```

## Read from state in actions

`set` allows fn-updates `set(state => result)`, but you still have access to state outside of it through `get`.

```jsx
const useStore = create((set, get) => ({
  text: "hello",
  action: () => {
    const text = get().text
```

## Sick of reducers and changing nested state? Use Immer!

Reducing nested structures is tiresome. Have you tried [immer](https://github.com/mweststrate/immer)?

```jsx
import produce from 'immer'

const useStore = create(set => ({
  nested: { structure: { contains: { a: "value" } } },
  set: fn => set(produce(fn)),
}))

const set = useStore(state => state.set)
set(state => {
  state.nested.structure.contains = null
})
```

## Reading/writing state and reacting to changes outside of components

Sometimes you need to access the state in a non-reactive way, or act upon the store. For these cases the resulting hook has utility functions attached to its prototype.

```jsx
const useStore = create(() => ({ a: 1, b: 2, c: 3 }))

// Getting non-reactive fresh state
const a = useStore.getState().a
// Listening to all changes, fires on every change
const unsub1 = useStore.subscribe(console.log)
// Listening to selected changes, in this case when "a" changes
const unsub2 = useStore.subscribe(console.log, state => state.a)
// Updating state, will trigger listeners
useStore.setState({ a: 10 })
// Unsubscribe listeners
unsub1()
unsub2()
// Destroying the store (removing all listeners)
useStore.destroy()

// You can of course use the hook as you always would
function SomeComponent() {
  const a = useStore(state => state.a)
```

## Using zustand without React

Zustands core can be imported and used without the React dependency. The only difference is that the create function does not return a hook, but the api utilities.

```jsx
import create from 'zustand/vanilla'

const store = create(() => ({ ... }))
const { getState, setState, subscribe, destroy } = store
```

You can even consume an existing vanilla store with React:

```jsx
import create from 'zustand'
import vanillaStore from './vanillaStore'

const useStore = create(vanillaStore)
```

## Transient updates (for often occuring state-changes)

The subscribe function allows components to bind to a state-portion without forcing re-render on changes. Best combine it with useEffect for automatic unsubscribe on unmount. This can make a [drastic](https://codesandbox.io/s/peaceful-johnson-txtws) performance impact when you are allowed to mutate the view directly.

```jsx
const useStore = create(set => ({ elapsedTime: 0, ... }))

function Component() {
  // Fetch initial state
  const time = useRef(useStore.getState().elapsedTime)
  // Connect to the store on mount, disconnect on unmount, catch state-changes in a reference
  useEffect(() => useStore.subscribe(time => (time.current = time), state => elapsedTime), [])
```

## Middleware

You can functionally compose your store any way you like.

```jsx
// Log every time state is changed
const log = config => (set, get, api) => config(args => {
  console.log("  applying", args)
  set(args)
  console.log("  new state", get())
}, get, api)

// Turn the set method into an immer proxy
const immer = config => (set, get, api) => config(fn => set(produce(fn)), get, api)

const useStore = create(log(immer(set => ({
  text: "hello",
  setText: input => set(state => {
    state.text = input
  })
}))))
```

## Can't live without redux-like reducers and action types?

```jsx
const types = { increase: "INCREASE", decrease: "DECREASE" }

const reducer = (state, { type, by = 1 }) => {
  switch (type) {
    case types.increase: return { count: state.count + by }
    case types.decrease: return { count: state.count - by }
  }
}

const useStore = create(set => ({
  count: 0,
  dispatch: args => set(state => reducer(state, args)),
}))

const dispatch = useStore(state => state.dispatch)
dispatch({ type: types.increase, by: 2 })
```

Or, just use our redux-middleware. It wires up your main-reducer, sets initial state, and adds a dispatch function to the state itself and the vanilla api. Try [this](https://codesandbox.io/s/amazing-kepler-swxol) example.

```jsx
import { redux } from 'zustand/middleware'

const useStore = create(redux(reducer, initialState))
```

## Redux devtools

```jsx
import { devtools } from 'zustand/middleware'

// Usage with a plain action store, it will log actions as "setState"
const useStore = create(devtools(store))
// Usage with a redux store, it will log full action types
const useStore = create(devtools(redux(reducer, initialState)))
```

devtools takes the store function as its first argument, optionally you can name the store with a second argument: `devtools(store, "MyStore")`, which will be prefixed to your actions.<|MERGE_RESOLUTION|>--- conflicted
+++ resolved
@@ -102,7 +102,6 @@
 const foo = useStore(useCallback(state => state.foo[id], [id]))
 ```
 
-<<<<<<< HEAD
 *Note:* If a selector doesn't depend on props or other states, you can define it outside render function.
 
 ```jsx
@@ -111,7 +110,8 @@
 
 // inside render
 const foo = useStore(selectFoo)
-=======
+```
+
 ## Overwriting state
 
 The `set` function has a second argument, false by default. Instead of merging, it will replace the state model. Be careful not to wipe out parts you rely on, like actions.
@@ -125,7 +125,6 @@
   deleteEverything: () => set({ }), true),
   deleteFoo: () => set(state => omit(state, ['foo']), true)
 }))
->>>>>>> 974658fb
 ```
 
 ## Async actions
