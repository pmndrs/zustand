<p align="center">
  <img src="bear.jpg" />
</p>

[![Build Status](https://img.shields.io/github/actions/workflow/status/pmndrs/zustand/lint-and-type.yml?branch=main&style=flat&colorA=000000&colorB=000000)](https://github.com/pmndrs/zustand/actions?query=workflow%3ALint)
[![Build Size](https://img.shields.io/bundlephobia/minzip/zustand?label=bundle%20size&style=flat&colorA=000000&colorB=000000)](https://bundlephobia.com/result?p=zustand)
[![Version](https://img.shields.io/npm/v/zustand?style=flat&colorA=000000&colorB=000000)](https://www.npmjs.com/package/zustand)
[![Downloads](https://img.shields.io/npm/dt/zustand.svg?style=flat&colorA=000000&colorB=000000)](https://www.npmjs.com/package/zustand)
[![Discord Shield](https://img.shields.io/discord/740090768164651008?style=flat&colorA=000000&colorB=000000&label=discord&logo=discord&logoColor=ffffff)](https://discord.gg/poimandres)

A small, fast and scalable bearbones state-management solution using simplified flux principles. Has a comfy API based on hooks, isn't boilerplatey or opinionated.

Don't disregard it because it's cute. It has quite the claws, lots of time was spent dealing with common pitfalls, like the dreaded [zombie child problem](https://react-redux.js.org/api/hooks#stale-props-and-zombie-children), [react concurrency](https://github.com/bvaughn/rfcs/blob/useMutableSource/text/0000-use-mutable-source.md), and [context loss](https://github.com/facebook/react/issues/13332) between mixed renderers. It may be the one state-manager in the React space that gets all of these right.

You can try a live demo [here](https://githubbox.com/pmndrs/zustand/tree/main/examples/demo).

```bash
npm install zustand # or yarn add zustand
```

:warning: This readme is written for JavaScript users. If you are a TypeScript user, don't miss [TypeScript Usage](#typescript-usage).

## First create a store

Your store is a hook! You can put anything in it: primitives, objects, functions. State has to be updated immutably and the `set` function [merges state](./docs/guides/immutable-state-and-merging.md) to help it.

```jsx
import { create } from 'zustand'

const useBearStore = create((set) => ({
  bears: 0,
  increasePopulation: () => set((state) => ({ bears: state.bears + 1 })),
  removeAllBears: () => set({ bears: 0 }),
}))
```

## Then bind your components, and that's it!

Use the hook anywhere, no providers are needed. Select your state and the component will re-render on changes.

```jsx
function BearCounter() {
  const bears = useBearStore((state) => state.bears)
  return <h1>{bears} around here ...</h1>
}

function Controls() {
  const increasePopulation = useBearStore((state) => state.increasePopulation)
  return <button onClick={increasePopulation}>one up</button>
}
```

### Why zustand over redux?

- Simple and un-opinionated
- Makes hooks the primary means of consuming state
- Doesn't wrap your app in context providers
- [Can inform components transiently (without causing render)](#transient-updates-for-often-occurring-state-changes)

### Why zustand over context?

- Less boilerplate
- Renders components only on changes
- Centralized, action-based state management

---

# Recipes

## Fetching everything

You can, but bear in mind that it will cause the component to update on every state change!

```jsx
const state = useBearStore()
```

## Selecting multiple state slices

It detects changes with strict-equality (old === new) by default, this is efficient for atomic state picks.

```jsx
const nuts = useBearStore((state) => state.nuts)
const honey = useBearStore((state) => state.honey)
```

If you want to construct a single object with multiple state-picks inside, similar to redux's mapStateToProps, you can tell zustand that you want the object to be diffed shallowly by passing the `shallow` equality function.

```jsx
import { shallow } from 'zustand/shallow'

// Object pick, re-renders the component when either state.nuts or state.honey change
const { nuts, honey } = useBearStore(
  (state) => ({ nuts: state.nuts, honey: state.honey }),
  shallow
)

// Array pick, re-renders the component when either state.nuts or state.honey change
const [nuts, honey] = useBearStore(
  (state) => [state.nuts, state.honey],
  shallow
)

// Mapped picks, re-renders the component when state.treats changes in order, count or keys
const treats = useBearStore((state) => Object.keys(state.treats), shallow)
```

For more control over re-rendering, you may provide any custom equality function.

```jsx
const treats = useBearStore(
  (state) => state.treats,
  (oldTreats, newTreats) => compare(oldTreats, newTreats)
)
```

## Overwriting state

The `set` function has a second argument, `false` by default. Instead of merging, it will replace the state model. Be careful not to wipe out parts you rely on, like actions.

```jsx
import omit from 'lodash-es/omit'

const useFishStore = create((set) => ({
  salmon: 1,
  tuna: 2,
  deleteEverything: () => set({}, true), // clears the entire store, actions included
  deleteTuna: () => set((state) => omit(state, ['tuna']), true),
}))
```

## Async actions

Just call `set` when you're ready, zustand doesn't care if your actions are async or not.

```jsx
const useFishStore = create((set) => ({
  fishies: {},
  fetch: async (pond) => {
    const response = await fetch(pond)
    set({ fishies: await response.json() })
  },
}))
```

## Read from state in actions

`set` allows fn-updates `set(state => result)`, but you still have access to state outside of it through `get`.

```jsx
const useSoundStore = create((set, get) => ({
  sound: "grunt",
  action: () => {
    const sound = get().sound
    // ...
  }
})
```

## Reading/writing state and reacting to changes outside of components

Sometimes you need to access state in a non-reactive way, or act upon the store. For these cases the resulting hook has utility functions attached to its prototype.

```jsx
const useDogStore = create(() => ({ paw: true, snout: true, fur: true }))

// Getting non-reactive fresh state
const paw = useDogStore.getState().paw
// Listening to all changes, fires synchronously on every change
const unsub1 = useDogStore.subscribe(console.log)
// Updating state, will trigger listeners
useDogStore.setState({ paw: false })
// Unsubscribe listeners
unsub1()

// You can of course use the hook as you always would
const Component = () => {
  const paw = useDogStore((state) => state.paw)
  ...
```

### Using subscribe with selector

If you need to subscribe with selector,
`subscribeWithSelector` middleware will help.

With this middleware `subscribe` accepts an additional signature:

```ts
subscribe(selector, callback, options?: { equalityFn, fireImmediately }): Unsubscribe
```

```js
import { subscribeWithSelector } from 'zustand/middleware'
const useDogStore = create(
  subscribeWithSelector(() => ({ paw: true, snout: true, fur: true }))
)

// Listening to selected changes, in this case when "paw" changes
const unsub2 = useDogStore.subscribe((state) => state.paw, console.log)
// Subscribe also exposes the previous value
const unsub3 = useDogStore.subscribe(
  (state) => state.paw,
  (paw, previousPaw) => console.log(paw, previousPaw)
)
// Subscribe also supports an optional equality function
const unsub4 = useDogStore.subscribe(
  (state) => [state.paw, state.fur],
  console.log,
  { equalityFn: shallow }
)
// Subscribe and fire immediately
const unsub5 = useDogStore.subscribe((state) => state.paw, console.log, {
  fireImmediately: true,
})
```

## Using zustand without React

Zustand core can be imported and used without the React dependency. The only difference is that the create function does not return a hook, but the API utilities.

```jsx
<<<<<<< HEAD
import { createStore } from 'zustand/vanilla'

const store = createStore(() => ({ ... }))
const { getState, setState, subscribe, destroy } = store
=======
import createStore from 'zustand/vanilla'

const store = createStore(() => ({ ... }))
const { getState, setState, subscribe } = store

export default store
>>>>>>> 7d32f9c7
```

You can use a vanilla store with `useStore` hook available since v4.

```jsx
<<<<<<< HEAD
import { create } from 'zustand'
import { vanillaStore } from './vanillaStore'
=======
import { useStore } from 'zustand'
import vanillaStore from './vanillaStore'
>>>>>>> 7d32f9c7

const useBoundStore = (selector) => useStore(vanillaStore, selector)
```

:warning: Note that middlewares that modify `set` or `get` are not applied to `getState` and `setState`.

## Transient updates (for often occurring state-changes)

The subscribe function allows components to bind to a state-portion without forcing re-render on changes. Best combine it with useEffect for automatic unsubscribe on unmount. This can make a [drastic](https://codesandbox.io/s/peaceful-johnson-txtws) performance impact when you are allowed to mutate the view directly.

```jsx
const useScratchStore = create(set => ({ scratches: 0, ... }))

const Component = () => {
  // Fetch initial state
  const scratchRef = useRef(useScratchStore.getState().scratches)
  // Connect to the store on mount, disconnect on unmount, catch state-changes in a reference
  useEffect(() => useScratchStore.subscribe(
    state => (scratchRef.current = state.scratches)
  ), [])
  ...
```

## Sick of reducers and changing nested state? Use Immer!

Reducing nested structures is tiresome. Have you tried [immer](https://github.com/mweststrate/immer)?

```jsx
import produce from 'immer'

const useLushStore = create((set) => ({
  lush: { forest: { contains: { a: 'bear' } } },
  clearForest: () =>
    set(
      produce((state) => {
        state.lush.forest.contains = null
      })
    ),
}))

const clearForest = useLushStore((state) => state.clearForest)
clearForest()
```

[Alternatively, there are some other solutions.](./docs/guides/updating-state.md#with-immer)

## Middleware

You can functionally compose your store any way you like.

```jsx
// Log every time state is changed
const log = (config) => (set, get, api) =>
  config(
    (...args) => {
      console.log('  applying', args)
      set(...args)
      console.log('  new state', get())
    },
    get,
    api
  )

const useBeeStore = create(
  log((set) => ({
    bees: false,
    setBees: (input) => set({ bees: input }),
  }))
)
```

## Persist middleware

You can persist your store's data using any kind of storage.

```jsx
import { create } from 'zustand'
import { persist, createJSONStorage } from 'zustand/middleware'

const useFishStore = create(
  persist(
    (set, get) => ({
      fishes: 0,
      addAFish: () => set({ fishes: get().fishes + 1 }),
    }),
    {
      name: 'food-storage', // unique name
      storage: createJSONStorage(() => sessionStorage), // (optional) by default, 'localStorage' is used
    }
  )
)
```

[See the full documentation for this middleware.](./docs/integrations/persisting-store-data.md)

## Immer middleware

Immer is available as middleware too.

```jsx
import { create } from 'zustand'
import { immer } from 'zustand/middleware/immer'

const useBeeStore = create(
  immer((set) => ({
    bees: 0,
    addBees: (by) =>
      set((state) => {
        state.bees += by
      }),
  }))
)
```

## Can't live without redux-like reducers and action types?

```jsx
const types = { increase: 'INCREASE', decrease: 'DECREASE' }

const reducer = (state, { type, by = 1 }) => {
  switch (type) {
    case types.increase:
      return { grumpiness: state.grumpiness + by }
    case types.decrease:
      return { grumpiness: state.grumpiness - by }
  }
}

const useGrumpyStore = create((set) => ({
  grumpiness: 0,
  dispatch: (args) => set((state) => reducer(state, args)),
}))

const dispatch = useGrumpyStore((state) => state.dispatch)
dispatch({ type: types.increase, by: 2 })
```

Or, just use our redux-middleware. It wires up your main-reducer, sets initial state, and adds a dispatch function to the state itself and the vanilla API.

```jsx
import { redux } from 'zustand/middleware'

const useGrumpyStore = create(redux(reducer, initialState))
```

## Redux devtools

```jsx
import { devtools } from 'zustand/middleware'

// Usage with a plain action store, it will log actions as "setState"
const usePlainStore = create(devtools(store))
// Usage with a redux store, it will log full action types
const useReduxStore = create(devtools(redux(reducer, initialState)))
```

One redux devtools connection for multiple stores

```jsx
import { devtools } from 'zustand/middleware'

// Usage with a plain action store, it will log actions as "setState"
const usePlainStore1 = create(devtools(store), { name, store: storeName1 })
const usePlainStore2 = create(devtools(store), { name, store: storeName2 })
// Usage with a redux store, it will log full action types
const useReduxStore = create(devtools(redux(reducer, initialState)), , { name, store: storeName3 })
const useReduxStore = create(devtools(redux(reducer, initialState)), , { name, store: storeName4 })
```

Assigning different connection names will separate stores in redux devtools. This also helps group different stores into separate redux devtools connections.

devtools takes the store function as its first argument, optionally you can name the store or configure [serialize](https://github.com/zalmoxisus/redux-devtools-extension/blob/master/docs/API/Arguments.md#serialize) options with a second argument.

Name store: `devtools(store, {name: "MyStore"})`, which will create a separate instance named "MyStore" in the devtools.

Serialize options: `devtools(store, { serialize: { options: true } })`.

#### Logging Actions

devtools will only log actions from each separated store unlike in a typical _combined reducers_ redux store. See an approach to combining stores https://github.com/pmndrs/zustand/issues/163

You can log a specific action type for each `set` function by passing a third parameter:

```jsx
const createBearSlice = (set, get) => ({
  eatFish: () =>
    set(
      (prev) => ({ fishes: prev.fishes > 1 ? prev.fishes - 1 : 0 }),
      false,
      'bear/eatFish'
    ),
})
```

You can also log the action's type along with its payload:

```jsx
const createBearSlice = (set, get) => ({
  addFishes: (count) =>
    set((prev) => ({ fishes: prev.fishes + count }), false, {
      type: 'bear/addFishes',
      count,
    }),
})
```

If an action type is not provided, it is defaulted to "anonymous". You can customize this default value by providing an `anonymousActionType` parameter:

```jsx
devtools(..., { anonymousActionType: 'unknown', ... })
```

If you wish to disable devtools (on production for instance). You can customize this setting by providing the `enabled` parameter:

```jsx
devtools(..., { enabled: false, ... })
```

## React context

The store created with `create` doesn't require context providers. In some cases, you may want to use contexts for dependency injection or if you want to initialize your store with props from a component. Because the normal store is a hook, passing it as a normal context value may violate the rules of hooks.

The recommended method available since v4 is to use the vanilla store.

```jsx
import { createContext, useContext } from 'react'
import { createStore, useStore } from 'zustand'

const store = createStore(...) // vanilla store without hooks

const StoreContext = createContext()

const App = () => (
  <StoreContext.Provider value={store}>
    ...
  </StoreContext.Provider>
)

const Component = () => {
  const store = useContext(StoreContext)
  const slice = useStore(store, selector)
  ...
```

## TypeScript Usage

Basic typescript usage doesn't require anything special except for writing `create<State>()(...)` instead of `create(...)`...

```ts
import { create } from 'zustand'
import { devtools, persist } from 'zustand/middleware'

interface BearState {
  bears: number
  increase: (by: number) => void
}

const useBearStore = create<BearState>()(
  devtools(
    persist(
      (set) => ({
        bears: 0,
        increase: (by) => set((state) => ({ bears: state.bears + by })),
      }),
      {
        name: 'bear-storage',
      }
    )
  )
)
```

A more complete TypeScript guide is [here](docs/guides/typescript.md).

## Best practices

- You may wonder how to organize your code for better maintenance: [Splitting the store into separate slices](./docs/guides/slices-pattern.md).
- Recommended usage for this unopinionated library: [Flux inspired practice](./docs/guides/flux-inspired-practice.md).
- [Calling actions outside a React event handler in pre React 18](./docs/guides/event-handler-in-pre-react-18.md).
- [Testing](./docs/guides/testing.mdx)

## Third-Party Libraries

Some users may want to extends Zustand's feature set which can be done using third-party libraries made by the community. For information regarding third-party libraries with Zustand, visit [the doc](./docs/integrations/third-party-libraries.md).

## Comparison with other libraries

- [Difference between zustand and valtio](https://github.com/pmndrs/zustand/wiki/Difference-between-zustand-and-valtio)<|MERGE_RESOLUTION|>--- conflicted
+++ resolved
@@ -220,31 +220,19 @@
 Zustand core can be imported and used without the React dependency. The only difference is that the create function does not return a hook, but the API utilities.
 
 ```jsx
-<<<<<<< HEAD
 import { createStore } from 'zustand/vanilla'
-
-const store = createStore(() => ({ ... }))
-const { getState, setState, subscribe, destroy } = store
-=======
-import createStore from 'zustand/vanilla'
 
 const store = createStore(() => ({ ... }))
 const { getState, setState, subscribe } = store
 
 export default store
->>>>>>> 7d32f9c7
 ```
 
 You can use a vanilla store with `useStore` hook available since v4.
 
 ```jsx
-<<<<<<< HEAD
-import { create } from 'zustand'
+import { useStore } from 'zustand'
 import { vanillaStore } from './vanillaStore'
-=======
-import { useStore } from 'zustand'
-import vanillaStore from './vanillaStore'
->>>>>>> 7d32f9c7
 
 const useBoundStore = (selector) => useStore(vanillaStore, selector)
 ```
