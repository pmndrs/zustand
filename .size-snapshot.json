--- conflicted
+++ resolved
@@ -56,7 +56,6 @@
     }
   },
   "middleware.js": {
-<<<<<<< HEAD
     "bundled": 6679,
     "minified": 3385,
     "gzipped": 1483,
@@ -69,11 +68,6 @@
         "code": 1072
       }
     }
-=======
-    "bundled": 8244,
-    "minified": 3700,
-    "gzipped": 1512
->>>>>>> bbd37933
   },
   "middleware.mjs": {
     "bundled": 6732,
