--- conflicted
+++ resolved
@@ -1,35 +1,19 @@
 {
   "dist/index.js": {
-<<<<<<< HEAD
-    "bundled": 3043,
-    "minified": 939,
-    "gzipped": 508,
-=======
     "bundled": 3913,
     "minified": 1279,
     "gzipped": 639,
->>>>>>> 66a944eb
     "treeshaked": {
       "rollup": {
         "code": 14,
         "import_statements": 14
       },
       "webpack": {
-        "code": 998
+        "code": 1061
       }
     }
   },
   "dist/index.cjs.js": {
-<<<<<<< HEAD
-    "bundled": 3610,
-    "minified": 1163,
-    "gzipped": 583
-  },
-  "dist/index.iife.js": {
-    "bundled": 3811,
-    "minified": 1080,
-    "gzipped": 543
-=======
     "bundled": 4915,
     "minified": 1723,
     "gzipped": 776
@@ -38,7 +22,6 @@
     "bundled": 5182,
     "minified": 1575,
     "gzipped": 728
->>>>>>> 66a944eb
   },
   "dist/shallow.js": {
     "bundled": 646,
@@ -56,28 +39,28 @@
     "gzipped": 354
   },
   "index.js": {
-    "bundled": 3974,
-    "minified": 1304,
-    "gzipped": 642,
+    "bundled": 3139,
+    "minified": 997,
+    "gzipped": 505,
     "treeshaked": {
       "rollup": {
         "code": 14,
         "import_statements": 14
       },
       "webpack": {
-        "code": 1061
+        "code": 998
       }
     }
   },
   "index.cjs.js": {
-    "bundled": 5287,
-    "minified": 2019,
-    "gzipped": 859
+    "bundled": 3735,
+    "minified": 1233,
+    "gzipped": 581
   },
   "index.iife.js": {
-    "bundled": 5530,
-    "minified": 1695,
-    "gzipped": 763
+    "bundled": 3940,
+    "minified": 1152,
+    "gzipped": 543
   },
   "shallow.js": {
     "bundled": 644,
