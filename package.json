{
  "name": "zustand",
  "private": true,
  "version": "3.6.6",
  "description": "🐻 Bear necessities for state management in React",
  "main": "./index.js",
  "types": "./index.d.ts",
  "files": [
    "**"
  ],
  "exports": {
    "./package.json": "./package.json",
    ".": {
      "types": "./index.d.ts",
      "module": "./esm/index.js",
      "import": "./esm/index.mjs",
      "default": "./index.js"
    },
    "./vanilla": {
      "types": "./vanilla.d.ts",
      "module": "./esm/vanilla.js",
      "import": "./esm/vanilla.mjs",
      "default": "./vanilla.js"
    },
    "./middleware": {
      "types": "./middleware.d.ts",
      "module": "./esm/middleware.js",
      "import": "./esm/middleware.mjs",
      "default": "./middleware.js"
    },
    "./shallow": {
      "types": "./shallow.d.ts",
      "module": "./esm/shallow.js",
      "import": "./esm/shallow.mjs",
      "default": "./shallow.js"
    },
    "./context": {
      "types": "./context.d.ts",
      "module": "./esm/context.js",
      "import": "./esm/context.mjs",
      "default": "./context.js"
    }
  },
  "sideEffects": false,
  "scripts": {
    "prebuild": "shx rm -rf dist",
    "build": "concurrently 'yarn:build:*'",
    "build:base": "rollup -c",
    "build:vanilla": "rollup -c --config-vanilla",
    "build:middleware": "rollup -c --config-middleware",
    "build:shallow": "rollup -c --config-shallow",
    "build:context": "rollup -c --config-context",
    "postbuild": "yarn copy",
    "eslint": "eslint --fix '*.{js,json}' '{src,tests}/**/*.{ts,tsx}'",
    "eslint:ci": "eslint '*.{js,json}' '{src,tests}/**/*.{ts,tsx}'",
    "pretest": "tsc --noEmit",
    "test": "jest",
    "test:ci": "jest",
    "test:dev": "jest --watch --no-coverage",
    "test:coverage:watch": "jest --watch",
    "copy": "shx cp -r dist/src/* dist/esm && shx mv dist/src/* dist && shx rm -rf dist/{src,tests} && shx cp package.json readme.md LICENSE dist && json -I -f dist/package.json -e \"this.private=false; this.devDependencies=undefined; this.optionalDependencies=undefined; this.scripts=undefined; this.prettier=undefined; this.jest=undefined; this['lint-staged']=undefined;\""
  },
  "engines": {
    "node": ">=12.7.0"
  },
  "prettier": {
    "semi": false,
    "trailingComma": "es5",
    "singleQuote": true,
    "bracketSameLine": true,
    "tabWidth": 2,
    "printWidth": 80
  },
  "lint-staged": {
    "*.{js,ts,tsx}": [
      "prettier --write"
    ]
  },
  "repository": {
    "type": "git",
    "url": "git+https://github.com/pmndrs/zustand.git"
  },
  "keywords": [
    "react",
    "state",
    "manager",
    "management",
    "redux",
    "store"
  ],
  "author": "Paul Henschel",
  "contributors": [
    "Jeremy Holcomb (https://github.com/JeremyRH)",
    "Daishi Kato (https://github.com/dai-shi)"
  ],
  "license": "MIT",
  "bugs": {
    "url": "https://github.com/pmndrs/zustand/issues"
  },
  "homepage": "https://github.com/pmndrs/zustand",
  "jest": {
    "rootDir": ".",
    "testEnvironment": "jsdom",
    "transform": {
      "^.+\\.(t|j)sx?$": [
        "@swc/jest"
      ]
    },
    "moduleNameMapper": {
      "^zustand$": "<rootDir>/src/index.ts",
      "^zustand/(.*)$": "<rootDir>/src/$1.ts"
    },
    "modulePathIgnorePatterns": [
      "dist"
    ],
    "testRegex": "test.(js|ts|tsx)$",
    "coverageDirectory": "./coverage/",
    "collectCoverage": true,
    "coverageReporters": [
      "json",
      "html",
      "text",
      "text-summary"
    ],
    "collectCoverageFrom": [
      "src/**/*.{js,ts,tsx}",
      "tests/**/*.{js,ts,tsx}"
    ]
  },
  "dependencies": {
    "use-sync-external-store": "1.0.0-beta-149b420f6-20211119"
  },
  "devDependencies": {
    "@babel/core": "^7.16.0",
    "@babel/plugin-external-helpers": "^7.16.0",
    "@babel/plugin-transform-react-jsx": "^7.16.0",
    "@babel/plugin-transform-runtime": "^7.16.4",
    "@babel/plugin-transform-typescript": "^7.16.1",
    "@babel/preset-env": "^7.16.4",
    "@rollup/plugin-babel": "^5.3.0",
    "@rollup/plugin-node-resolve": "^13.0.6",
    "@rollup/plugin-typescript": "^8.3.0",
    "@swc/core": "^1.2.117",
    "@swc/jest": "^0.2.11",
    "@testing-library/react": "^12.1.2",
    "@types/jest": "^27.0.3",
    "@types/react": "^17.0.37",
    "@types/react-dom": "^17.0.11",
<<<<<<< HEAD
    "@types/use-sync-external-store": "^0.0.3",
    "@typescript-eslint/eslint-plugin": "^5.4.0",
    "@typescript-eslint/parser": "^5.4.0",
=======
    "@typescript-eslint/eslint-plugin": "^5.5.0",
    "@typescript-eslint/parser": "^5.5.0",
>>>>>>> d8244136
    "concurrently": "^6.4.0",
    "esbuild": "^0.14.1",
    "eslint": "^8.3.0",
    "eslint-config-prettier": "^8.3.0",
    "eslint-import-resolver-alias": "^1.1.2",
    "eslint-plugin-import": "^2.25.3",
    "eslint-plugin-jest": "^25.3.0",
    "eslint-plugin-prettier": "^4.0.0",
    "eslint-plugin-react": "^7.27.1",
    "eslint-plugin-react-hooks": "^4.3.0",
    "husky": "^7.0.4",
    "immer": "^9.0.7",
    "jest": "^27.4.3",
    "json": "^11.0.0",
    "lint-staged": "^12.1.2",
    "prettier": "^2.5.0",
    "react": "^17.0.2",
    "react-dom": "^17.0.2",
    "rollup": "^2.60.2",
    "rollup-plugin-esbuild": "^4.7.2",
    "shx": "^0.3.3",
    "typescript": "^4.5.2"
  },
  "peerDependencies": {
    "react": ">=16.8"
  },
  "peerDependenciesMeta": {
    "react": {
      "optional": true
    }
  }
}<|MERGE_RESOLUTION|>--- conflicted
+++ resolved
@@ -146,14 +146,9 @@
     "@types/jest": "^27.0.3",
     "@types/react": "^17.0.37",
     "@types/react-dom": "^17.0.11",
-<<<<<<< HEAD
     "@types/use-sync-external-store": "^0.0.3",
-    "@typescript-eslint/eslint-plugin": "^5.4.0",
-    "@typescript-eslint/parser": "^5.4.0",
-=======
     "@typescript-eslint/eslint-plugin": "^5.5.0",
     "@typescript-eslint/parser": "^5.5.0",
->>>>>>> d8244136
     "concurrently": "^6.4.0",
     "esbuild": "^0.14.1",
     "eslint": "^8.3.0",
