{
  "name": "zustand",
  "private": true,
<<<<<<< HEAD
  "version": "4.0.0-experimental.0",
  "publishConfig": {
    "tag": "experimental"
  },
=======
  "version": "3.4.1",
>>>>>>> b81418ce
  "description": "🐻 Bear necessities for state management in React",
  "main": "index.js",
  "module": "esm/index.js",
  "types": "index.d.ts",
  "files": [
    "**"
  ],
  "exports": {
    "./package.json": "./package.json",
    ".": {
      "types": "./index.d.ts",
      "module": "./esm/index.js",
      "default": "./index.js"
    },
    "./vanilla": {
      "types": "./vanilla.d.ts",
      "module": "./esm/vanilla.js",
      "default": "./vanilla.js"
    },
    "./middleware": {
      "types": "./middleware.d.ts",
      "module": "./esm/middleware.js",
      "default": "./middleware.js"
    },
    "./shallow": {
      "types": "./shallow.d.ts",
      "module": "./esm/shallow.js",
      "default": "./shallow.js"
    }
  },
  "sideEffects": false,
  "scripts": {
    "prebuild": "shx rm -rf dist",
    "build": "concurrently 'yarn:build:*'",
    "build:base": "rollup -c",
    "build:vanilla": "rollup -c --config-vanilla",
    "build:middleware": "rollup -c --config-middleware",
    "build:shallow": "rollup -c --config-shallow",
    "postbuild": "yarn copy",
    "eslint": "eslint --fix 'src/**/*.{js,ts,jsx,tsx}'",
    "eslint-examples": "eslint --fix 'examples/src/**/*.{js,ts,jsx,tsx}'",
    "eslint:ci": "eslint 'src/**/*.{js,ts,jsx,tsx}'",
    "prepare": "yarn build",
    "pretest": "tsc --noEmit",
    "test": "jest",
    "test:dev": "jest --watch --no-coverage",
    "test:coverage:watch": "jest --watch",
    "copy": "shx cp -r dist/src/* dist/esm && shx mv dist/src/* dist && shx rm -rf dist/{src,tests} && shx cp package.json readme.md LICENSE dist && json -I -f dist/package.json -e \"this.private=false; this.devDependencies=undefined; this.optionalDependencies=undefined; this.scripts=undefined; this.husky=undefined; this.prettier=undefined; this.jest=undefined; this['lint-staged']=undefined;\""
  },
  "husky": {
    "hooks": {
      "pre-commit": "lint-staged"
    }
  },
  "prettier": {
    "semi": false,
    "trailingComma": "es5",
    "singleQuote": true,
    "jsxBracketSameLine": true,
    "tabWidth": 2,
    "printWidth": 80
  },
  "lint-staged": {
    "*.{js,ts,tsx}": [
      "prettier --write"
    ]
  },
  "repository": {
    "type": "git",
    "url": "git+https://github.com/react-spring/zustand.git"
  },
  "keywords": [
    "react",
    "state",
    "manager",
    "management",
    "redux",
    "store"
  ],
  "author": "Paul Henschel",
  "contributors": [
    "Jeremy Holcomb (https://github.com/JeremyRH)",
    "Daishi Kato (https://github.com/dai-shi)"
  ],
  "license": "MIT",
  "bugs": {
    "url": "https://github.com/react-spring/zustand/issues"
  },
  "homepage": "https://github.com/react-spring/zustand",
  "jest": {
    "testRegex": "test.(js|ts|tsx)$",
    "coverageDirectory": "./coverage/",
    "collectCoverage": true,
    "coverageReporters": [
      "json",
      "html",
      "text",
      "text-summary"
    ],
    "collectCoverageFrom": [
      "src/**/*.{js,ts,tsx}",
      "tests/**/*.{js,ts,tsx}"
    ]
  },
  "devDependencies": {
    "@babel/core": "^7.13.14",
    "@babel/plugin-external-helpers": "^7.12.13",
    "@babel/plugin-transform-react-jsx": "^7.13.12",
    "@babel/plugin-transform-runtime": "^7.13.10",
    "@babel/plugin-transform-typescript": "^7.13.0",
    "@babel/preset-env": "^7.13.12",
    "@rollup/plugin-babel": "^5.3.0",
    "@rollup/plugin-node-resolve": "^11.2.1",
    "@rollup/plugin-typescript": "^8.2.1",
    "@testing-library/react": "^11.2.6",
    "@types/jest": "^26.0.22",
    "@types/react": "^17.0.3",
    "@types/react-dom": "^17.0.3",
    "@typescript-eslint/eslint-plugin": "^4.21.0",
    "@typescript-eslint/parser": "^4.21.0",
    "concurrently": "^6.0.1",
    "esbuild": "^0.11.5",
    "eslint": "^7.23.0",
    "eslint-config-prettier": "^8.1.0",
    "eslint-import-resolver-alias": "^1.1.2",
    "eslint-plugin-import": "^2.22.1",
    "eslint-plugin-jest": "^24.3.4",
    "eslint-plugin-prettier": "^3.3.1",
    "eslint-plugin-react": "^7.23.1",
    "eslint-plugin-react-hooks": "^4.2.0",
    "husky": "^4.3.8",
    "jest": "^26.6.3",
    "json": "^10.0.0",
    "lint-staged": "^10.5.4",
    "prettier": "^2.2.1",
<<<<<<< HEAD
    "react": "experimental",
    "react-dom": "experimental",
    "rollup": "^2.40.0",
=======
    "react": "^17.0.2",
    "react-dom": "^17.0.2",
    "rollup": "^2.44.0",
    "rollup-plugin-esbuild": "^3.0.2",
>>>>>>> b81418ce
    "rollup-plugin-size-snapshot": "^0.12.0",
    "shx": "^0.3.3",
    "typescript": "^4.2.3"
  },
  "resolutions": {
    "@types/react": "^17.0.3",
    "@types/react-dom": "^17.0.3"
  },
  "peerDependencies": {
    "react": "experimental"
  }
}<|MERGE_RESOLUTION|>--- conflicted
+++ resolved
@@ -1,14 +1,10 @@
 {
   "name": "zustand",
   "private": true,
-<<<<<<< HEAD
   "version": "4.0.0-experimental.0",
   "publishConfig": {
     "tag": "experimental"
   },
-=======
-  "version": "3.4.1",
->>>>>>> b81418ce
   "description": "🐻 Bear necessities for state management in React",
   "main": "index.js",
   "module": "esm/index.js",
@@ -144,16 +140,10 @@
     "json": "^10.0.0",
     "lint-staged": "^10.5.4",
     "prettier": "^2.2.1",
-<<<<<<< HEAD
     "react": "experimental",
     "react-dom": "experimental",
-    "rollup": "^2.40.0",
-=======
-    "react": "^17.0.2",
-    "react-dom": "^17.0.2",
     "rollup": "^2.44.0",
     "rollup-plugin-esbuild": "^3.0.2",
->>>>>>> b81418ce
     "rollup-plugin-size-snapshot": "^0.12.0",
     "shx": "^0.3.3",
     "typescript": "^4.2.3"
