--- conflicted
+++ resolved
@@ -1,14 +1,7 @@
 {
   "name": "zustand",
   "private": true,
-<<<<<<< HEAD
-  "version": "4.0.0-beta.3",
-  "publishConfig": {
-    "tag": "next"
-  },
-=======
   "version": "3.7.2",
->>>>>>> 943af082
   "description": "🐻 Bear necessities for state management in React",
   "main": "./index.js",
   "types": "./index.d.ts",
@@ -156,17 +149,6 @@
     "@swc/jest": "^0.2.20",
     "@testing-library/react": "^13.0.0",
     "@types/jest": "^27.4.1",
-<<<<<<< HEAD
-    "@types/react": "^17.0.39",
-    "@types/react-dom": "^17.0.11",
-    "@types/use-sync-external-store": "^0.0.3",
-    "@typescript-eslint/eslint-plugin": "^5.12.1",
-    "@typescript-eslint/parser": "^5.12.1",
-    "concurrently": "^7.0.0",
-    "esbuild": "^0.14.23",
-    "eslint": "^8.10.0",
-    "eslint-config-prettier": "^8.4.0",
-=======
     "@types/react": "^17.0.43",
     "@types/react-dom": "^17.0.14",
     "@types/use-sync-external-store": "^0.0.3",
@@ -176,7 +158,6 @@
     "esbuild": "^0.14.34",
     "eslint": "^8.12.0",
     "eslint-config-prettier": "^8.5.0",
->>>>>>> 943af082
     "eslint-import-resolver-alias": "^1.1.2",
     "eslint-plugin-import": "^2.26.0",
     "eslint-plugin-jest": "^26.1.3",
@@ -187,15 +168,6 @@
     "immer": "^9.0.12",
     "jest": "^27.5.1",
     "json": "^11.0.0",
-<<<<<<< HEAD
-    "lint-staged": "^12.3.4",
-    "prettier": "^2.5.1",
-    "react": "^17.0.2",
-    "react-dom": "^17.0.2",
-    "redux": "^5.0.0-alpha.0",
-    "rollup": "^2.68.0",
-    "rollup-plugin-esbuild": "^4.8.2",
-=======
     "lint-staged": "^12.3.7",
     "prettier": "^2.6.2",
     "react": "^18.0.0",
@@ -203,7 +175,6 @@
     "redux": "^5.0.0-alpha.0",
     "rollup": "^2.70.1",
     "rollup-plugin-esbuild": "^4.9.1",
->>>>>>> 943af082
     "rollup-plugin-terser": "^7.0.2",
     "shx": "^0.3.4",
     "typescript": "^4.6.3"
