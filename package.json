--- conflicted
+++ resolved
@@ -1,14 +1,10 @@
 {
   "name": "zustand",
   "private": true,
-<<<<<<< HEAD
   "version": "4.0.0-alpha.3",
   "publishConfig": {
     "tag": "alpha"
   },
-=======
-  "version": "3.5.11",
->>>>>>> 65f6da85
   "description": "🐻 Bear necessities for state management in React",
   "main": "./index.js",
   "types": "./index.d.ts",
@@ -128,18 +124,11 @@
     "@types/jest": "^27.0.2",
     "@types/react": "^17.0.24",
     "@types/react-dom": "^17.0.9",
-<<<<<<< HEAD
     "@types/use-sync-external-store": "^0.0.0",
-    "@typescript-eslint/eslint-plugin": "^4.29.3",
-    "@typescript-eslint/parser": "^4.29.3",
-    "concurrently": "^6.2.1",
-    "esbuild": "^0.12.23",
-=======
     "@typescript-eslint/eslint-plugin": "^4.32.0",
     "@typescript-eslint/parser": "^4.32.0",
     "concurrently": "^6.2.2",
     "esbuild": "^0.13.2",
->>>>>>> 65f6da85
     "eslint": "^7.32.0",
     "eslint-config-prettier": "^8.3.0",
     "eslint-import-resolver-alias": "^1.1.2",
