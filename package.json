{
  "name": "zustand",
  "private": true,
<<<<<<< HEAD
  "version": "4.4.4",
  "publishConfig": {
    "tag": "next"
  },
=======
  "version": "4.4.5",
>>>>>>> e138de70
  "description": "🐻 Bear necessities for state management in React",
  "main": "./index.js",
  "types": "./index.d.ts",
  "typesVersions": {
    "<4.0": {
      "esm/*": [
        "ts3.4/*"
      ],
      "*": [
        "ts3.4/*"
      ]
    }
  },
  "files": [
    "**"
  ],
  "exports": {
    "./package.json": "./package.json",
    ".": {
      "import": {
        "types": "./esm/index.d.mts",
        "default": "./esm/index.mjs"
      },
      "module": {
        "types": "./index.d.ts",
        "default": "./esm/index.js"
      },
      "default": {
        "types": "./index.d.ts",
        "default": "./index.js"
      }
    },
    "./vanilla": {
      "types": "./vanilla.d.ts",
      "import": {
        "types": "./esm/vanilla.d.mts",
        "default": "./esm/vanilla.mjs"
      },
      "module": "./esm/vanilla.js",
      "default": "./vanilla.js"
    },
    "./middleware": {
      "types": "./middleware.d.ts",
      "import": {
        "types": "./esm/middleware.d.mts",
        "default": "./esm/middleware.mjs"
      },
      "module": "./esm/middleware.js",
      "default": "./middleware.js"
    },
    "./middleware/immer": {
      "types": "./middleware/immer.d.ts",
      "import": {
        "types": "./esm/middleware/immer.d.mts",
        "default": "./esm/middleware/immer.mjs"
      },
      "module": "./esm/middleware/immer.js",
      "default": "./middleware/immer.js"
    },
    "./shallow": {
      "types": "./shallow.d.ts",
      "import": {
        "types": "./esm/shallow.d.mts",
        "default": "./esm/shallow.mjs"
      },
      "module": "./esm/shallow.js",
      "default": "./shallow.js"
    },
    "./vanilla/shallow": {
      "types": "./vanilla/shallow.d.ts",
      "import": {
        "types": "./esm/vanilla/shallow.d.mts",
        "default": "./esm/vanilla/shallow.mjs"
      },
      "module": "./esm/vanilla/shallow.js",
      "default": "./vanilla/shallow.js"
    },
    "./react/shallow": {
      "types": "./react/shallow.d.ts",
      "import": {
        "types": "./esm/react/shallow.d.mts",
        "default": "./esm/react/shallow.mjs"
      },
      "module": "./esm/react/shallow.js",
      "default": "./react/shallow.js"
    },
    "./traditional": {
      "types": "./traditional.d.ts",
      "import": {
        "types": "./esm/traditional.d.mts",
        "default": "./esm/traditional.mjs"
      },
      "module": "./esm/traditional.js",
      "default": "./traditional.js"
    },
    "./context": {
      "types": "./context.d.ts",
      "import": {
        "types": "./esm/context.d.mts",
        "default": "./esm/context.mjs"
      },
      "module": "./esm/context.js",
      "default": "./context.js"
    }
  },
  "sideEffects": false,
  "scripts": {
    "prebuild": "shx rm -rf dist",
    "build": "concurrently -m 8 'yarn:build:*'",
    "build:base": "rollup -c",
    "build:vanilla": "rollup -c --config-vanilla",
    "build:middleware": "rollup -c --config-middleware",
    "build:middleware:immer": "rollup -c --config-middleware_immer",
    "build:shallow": "rollup -c --config-shallow",
    "build:vanilla:shallow": "rollup -c --config-vanilla_shallow",
    "build:react:shallow": "rollup -c --config-react_shallow",
    "build:traditional": "rollup -c --config-traditional",
    "build:context": "rollup -c --config-context",
    "postbuild": "yarn patch-d-ts && yarn copy && yarn patch-esm-ts",
    "prettier": "prettier \"*.{js,json,md}\" \"{examples,src,tests,docs}/**/*.{js,jsx,ts,tsx,md,mdx}\" --write",
    "prettier:ci": "prettier '*.{js,json,md}' '{examples,src,tests,docs}/**/*.{js,jsx,ts,tsx,md,mdx}' --list-different",
    "eslint": "eslint --no-eslintrc --c .eslintrc.json --fix '*.{js,json,ts}' '{src,tests}/**/*.{ts,tsx}'",
    "eslint:ci": "eslint  --no-eslintrc --c .eslintrc.json '*.{js,json,ts}' '{src,tests}/**/*.{ts,tsx}'",
    "pretest": "tsc",
    "test": "vitest --ui --coverage",
    "test:ci": "vitest",
    "patch-d-ts": "node -e \"var {entries}=require('./rollup.config.js');require('shelljs').find('dist/**/*.d.ts').forEach(f=>{entries.forEach(({find,replacement})=>require('shelljs').sed('-i',new RegExp(' from \\''+find.source.slice(0,-1)+'\\';$'),' from \\''+replacement+'\\';',f));require('shelljs').sed('-i',/ from '(\\.[^']+)\\.ts';$/,' from \\'\\$1\\';',f)})\"",
    "copy": "shx cp -r dist/src/* dist/esm && shx cp -r dist/src/* dist && shx rm -rf dist/src && shx rm -rf dist/{src,tests} && downlevel-dts dist dist/ts3.4 && shx cp package.json readme.md LICENSE dist && json -I -f dist/package.json -e \"this.private=false; this.devDependencies=undefined; this.optionalDependencies=undefined; this.scripts=undefined; this.prettier=undefined;\"",
    "patch-esm-ts": "node -e \"require('shelljs').find('dist/esm/**/*.d.ts').forEach(f=>{var f2=f.replace(/\\.ts$/,'.mts');require('fs').copyFileSync(f,f2);require('shelljs').sed('-i',/ from '(\\.[^']+)';$/,' from \\'\\$1.mjs\\';',f2);require('shelljs').sed('-i',/^declare module '(\\.[^']+)'/,'declare module \\'\\$1.mjs\\'',f2)})\""
  },
  "engines": {
    "node": ">=12.7.0"
  },
  "prettier": {
    "semi": false,
    "trailingComma": "es5",
    "singleQuote": true,
    "bracketSameLine": true,
    "tabWidth": 2,
    "printWidth": 80
  },
  "repository": {
    "type": "git",
    "url": "git+https://github.com/pmndrs/zustand.git"
  },
  "keywords": [
    "react",
    "state",
    "manager",
    "management",
    "redux",
    "store"
  ],
  "author": "Paul Henschel",
  "contributors": [
    "Jeremy Holcomb (https://github.com/JeremyRH)",
    "Daishi Kato (https://github.com/dai-shi)"
  ],
  "license": "MIT",
  "bugs": {
    "url": "https://github.com/pmndrs/zustand/issues"
  },
  "homepage": "https://github.com/pmndrs/zustand",
  "dependencies": {
    "use-sync-external-store": "1.2.0"
  },
  "devDependencies": {
    "@babel/core": "^7.23.2",
    "@babel/plugin-external-helpers": "^7.22.5",
    "@babel/plugin-transform-react-jsx": "^7.22.15",
    "@babel/plugin-transform-runtime": "^7.23.2",
    "@babel/plugin-transform-typescript": "^7.22.15",
    "@babel/preset-env": "^7.23.2",
    "@redux-devtools/extension": "^3.2.5",
    "@rollup/plugin-alias": "^5.0.1",
    "@rollup/plugin-babel": "^6.0.4",
    "@rollup/plugin-node-resolve": "^15.2.3",
    "@rollup/plugin-replace": "^5.0.5",
    "@rollup/plugin-terser": "^0.4.4",
    "@rollup/plugin-typescript": "^11.1.5",
    "@testing-library/react": "^14.0.0",
    "@types/react": "^18.2.33",
    "@types/react-dom": "^18.2.14",
    "@types/use-sync-external-store": "^0.0.5",
    "@typescript-eslint/eslint-plugin": "^6.9.1",
    "@typescript-eslint/parser": "^6.9.1",
    "@vitest/coverage-c8": "^0.33.0",
    "@vitest/ui": "^0.34.6",
    "concurrently": "^8.2.2",
    "downlevel-dts": "^0.11.0",
    "esbuild": "^0.19.5",
    "eslint": "^8.52.0",
    "eslint-config-prettier": "^9.0.0",
    "eslint-import-resolver-alias": "^1.1.2",
    "eslint-plugin-import": "^2.29.0",
    "eslint-plugin-prettier": "^5.0.1",
    "eslint-plugin-react": "^7.33.2",
    "eslint-plugin-react-hooks": "^4.6.0",
    "eslint-plugin-vitest": "^0.3.8",
    "immer": "^10.0.3",
    "jsdom": "^22.1.0",
    "json": "^11.0.0",
    "prettier": "^3.0.3",
    "react": "^18.2.0",
    "react-dom": "^18.2.0",
    "redux": "5.0.0-alpha.1",
    "rollup": "^4.2.0",
    "rollup-plugin-esbuild": "^6.1.0",
    "shx": "^0.3.4",
    "typescript": "^5.2.2",
    "vitest": "^0.34.6"
  },
  "peerDependencies": {
    "immer": ">=9.0",
    "@types/react": ">=16.8",
    "react": ">=16.8"
  },
  "peerDependenciesMeta": {
    "immer": {
      "optional": true
    },
    "@types/react": {
      "optional": true
    },
    "react": {
      "optional": true
    }
  }
}<|MERGE_RESOLUTION|>--- conflicted
+++ resolved
@@ -1,14 +1,10 @@
 {
   "name": "zustand",
   "private": true,
-<<<<<<< HEAD
-  "version": "4.4.4",
+  "version": "4.4.5",
   "publishConfig": {
     "tag": "next"
   },
-=======
-  "version": "4.4.5",
->>>>>>> e138de70
   "description": "🐻 Bear necessities for state management in React",
   "main": "./index.js",
   "types": "./index.d.ts",
