{
  "name": "zustand",
  "private": true,
<<<<<<< HEAD
  "version": "4.0.0-alpha.6",
  "publishConfig": {
    "tag": "alpha"
  },
=======
  "version": "3.6.5",
>>>>>>> 21a28ff1
  "description": "🐻 Bear necessities for state management in React",
  "main": "./index.js",
  "types": "./index.d.ts",
  "files": [
    "**"
  ],
  "exports": {
    "./package.json": "./package.json",
    ".": {
      "types": "./index.d.ts",
      "module": "./esm/index.js",
      "import": "./esm/index.mjs",
      "default": "./index.js"
    },
    "./vanilla": {
      "types": "./vanilla.d.ts",
      "module": "./esm/vanilla.js",
      "import": "./esm/vanilla.mjs",
      "default": "./vanilla.js"
    },
    "./middleware": {
      "types": "./middleware.d.ts",
      "module": "./esm/middleware.js",
      "import": "./esm/middleware.mjs",
      "default": "./middleware.js"
    },
    "./shallow": {
      "types": "./shallow.d.ts",
      "module": "./esm/shallow.js",
      "import": "./esm/shallow.mjs",
      "default": "./shallow.js"
    },
    "./context": {
      "types": "./context.d.ts",
      "module": "./esm/context.js",
      "import": "./esm/context.mjs",
      "default": "./context.js"
    }
  },
  "sideEffects": false,
  "scripts": {
    "prebuild": "shx rm -rf dist",
    "build": "concurrently 'yarn:build:*'",
    "build:base": "rollup -c",
    "build:vanilla": "rollup -c --config-vanilla",
    "build:middleware": "rollup -c --config-middleware",
    "build:shallow": "rollup -c --config-shallow",
    "build:context": "rollup -c --config-context",
    "postbuild": "yarn copy",
    "eslint": "eslint --fix '*.{js,json}' '{src,tests}/**/*.{ts,tsx}'",
    "eslint:ci": "eslint '*.{js,json}' '{src,tests}/**/*.{ts,tsx}'",
    "pretest": "tsc --noEmit",
    "test": "jest",
    "test:ci": "jest",
    "test:dev": "jest --watch --no-coverage",
    "test:coverage:watch": "jest --watch",
    "copy": "shx cp -r dist/src/* dist/esm && shx mv dist/src/* dist && shx rm -rf dist/{src,tests} && shx cp package.json readme.md LICENSE dist && json -I -f dist/package.json -e \"this.private=false; this.devDependencies=undefined; this.optionalDependencies=undefined; this.scripts=undefined; this.prettier=undefined; this.jest=undefined; this['lint-staged']=undefined;\""
  },
  "engines": {
    "node": ">=12.7.0"
  },
  "prettier": {
    "semi": false,
    "trailingComma": "es5",
    "singleQuote": true,
    "bracketSameLine": true,
    "tabWidth": 2,
    "printWidth": 80
  },
  "lint-staged": {
    "*.{js,ts,tsx}": [
      "prettier --write"
    ]
  },
  "repository": {
    "type": "git",
    "url": "git+https://github.com/pmndrs/zustand.git"
  },
  "keywords": [
    "react",
    "state",
    "manager",
    "management",
    "redux",
    "store"
  ],
  "author": "Paul Henschel",
  "contributors": [
    "Jeremy Holcomb (https://github.com/JeremyRH)",
    "Daishi Kato (https://github.com/dai-shi)"
  ],
  "license": "MIT",
  "bugs": {
    "url": "https://github.com/pmndrs/zustand/issues"
  },
  "homepage": "https://github.com/pmndrs/zustand",
  "jest": {
    "rootDir": ".",
    "testEnvironment": "jsdom",
    "moduleNameMapper": {
      "^zustand$": "<rootDir>/src/index.ts",
      "^zustand/(.*)$": "<rootDir>/src/$1.ts"
    },
    "modulePathIgnorePatterns": [
      "dist"
    ],
    "testRegex": "test.(js|ts|tsx)$",
    "coverageDirectory": "./coverage/",
    "collectCoverage": true,
    "coverageReporters": [
      "json",
      "html",
      "text",
      "text-summary"
    ],
    "collectCoverageFrom": [
      "src/**/*.{js,ts,tsx}",
      "tests/**/*.{js,ts,tsx}"
    ]
  },
  "dependencies": {
    "use-sync-external-store": "1.0.0-alpha-5cccacd13-20211101"
  },
  "devDependencies": {
    "@babel/core": "^7.16.0",
    "@babel/plugin-external-helpers": "^7.16.0",
    "@babel/plugin-transform-react-jsx": "^7.16.0",
    "@babel/plugin-transform-runtime": "^7.16.0",
    "@babel/plugin-transform-typescript": "^7.16.1",
    "@babel/preset-env": "^7.16.0",
    "@rollup/plugin-babel": "^5.3.0",
    "@rollup/plugin-node-resolve": "^13.0.6",
    "@rollup/plugin-typescript": "^8.3.0",
    "@testing-library/react": "^12.1.2",
    "@types/jest": "^27.0.2",
    "@types/react": "^17.0.34",
    "@types/react-dom": "^17.0.11",
<<<<<<< HEAD
    "@types/use-sync-external-store": "^0.0.2",
    "@typescript-eslint/eslint-plugin": "^5.3.0",
    "@typescript-eslint/parser": "^5.3.0",
=======
    "@typescript-eslint/eslint-plugin": "^5.3.1",
    "@typescript-eslint/parser": "^5.3.1",
>>>>>>> 21a28ff1
    "concurrently": "^6.3.0",
    "esbuild": "^0.13.13",
    "eslint": "^8.2.0",
    "eslint-config-prettier": "^8.3.0",
    "eslint-import-resolver-alias": "^1.1.2",
    "eslint-plugin-import": "^2.25.2",
    "eslint-plugin-jest": "^25.2.4",
    "eslint-plugin-prettier": "^4.0.0",
    "eslint-plugin-react": "^7.26.1",
    "eslint-plugin-react-hooks": "^4.2.0",
    "husky": "^7.0.4",
    "immer": "^9.0.6",
    "jest": "^27.3.1",
    "json": "^11.0.0",
    "lint-staged": "^11.2.6",
    "prettier": "^2.4.1",
    "react": "^17.0.2",
    "react-dom": "^17.0.2",
    "rollup": "^2.59.0",
    "rollup-plugin-esbuild": "^4.6.0",
    "shx": "^0.3.3",
    "typescript": "^4.4.4"
  },
  "peerDependencies": {
    "react": ">=16.8"
  },
  "peerDependenciesMeta": {
    "react": {
      "optional": true
    }
  }
}<|MERGE_RESOLUTION|>--- conflicted
+++ resolved
@@ -1,14 +1,10 @@
 {
   "name": "zustand",
   "private": true,
-<<<<<<< HEAD
   "version": "4.0.0-alpha.6",
   "publishConfig": {
     "tag": "alpha"
   },
-=======
-  "version": "3.6.5",
->>>>>>> 21a28ff1
   "description": "🐻 Bear necessities for state management in React",
   "main": "./index.js",
   "types": "./index.d.ts",
@@ -146,14 +142,9 @@
     "@types/jest": "^27.0.2",
     "@types/react": "^17.0.34",
     "@types/react-dom": "^17.0.11",
-<<<<<<< HEAD
     "@types/use-sync-external-store": "^0.0.2",
-    "@typescript-eslint/eslint-plugin": "^5.3.0",
-    "@typescript-eslint/parser": "^5.3.0",
-=======
     "@typescript-eslint/eslint-plugin": "^5.3.1",
     "@typescript-eslint/parser": "^5.3.1",
->>>>>>> 21a28ff1
     "concurrently": "^6.3.0",
     "esbuild": "^0.13.13",
     "eslint": "^8.2.0",
