{
  "name": "zustand",
  "private": true,
<<<<<<< HEAD
  "version": "4.0.0-alpha.3",
  "publishConfig": {
    "tag": "alpha"
  },
=======
  "version": "3.5.12",
>>>>>>> c8ab5646
  "description": "🐻 Bear necessities for state management in React",
  "main": "./index.js",
  "types": "./index.d.ts",
  "files": [
    "**"
  ],
  "exports": {
    "./package.json": "./package.json",
    ".": {
      "types": "./index.d.ts",
      "module": "./esm/index.js",
      "import": "./esm/index.mjs",
      "default": "./index.js"
    },
    "./vanilla": {
      "types": "./vanilla.d.ts",
      "module": "./esm/vanilla.js",
      "import": "./esm/vanilla.mjs",
      "default": "./vanilla.js"
    },
    "./middleware": {
      "types": "./middleware.d.ts",
      "module": "./esm/middleware.js",
      "import": "./esm/middleware.mjs",
      "default": "./middleware.js"
    },
    "./shallow": {
      "types": "./shallow.d.ts",
      "module": "./esm/shallow.js",
      "import": "./esm/shallow.mjs",
      "default": "./shallow.js"
    },
    "./context": {
      "types": "./context.d.ts",
      "module": "./esm/context.js",
      "import": "./esm/context.mjs",
      "default": "./context.js"
    }
  },
  "sideEffects": false,
  "scripts": {
    "prebuild": "shx rm -rf dist",
    "build": "concurrently 'yarn:build:*'",
    "build:base": "rollup -c",
    "build:vanilla": "rollup -c --config-vanilla",
    "build:middleware": "rollup -c --config-middleware",
    "build:shallow": "rollup -c --config-shallow",
    "build:context": "rollup -c --config-context",
    "postbuild": "yarn copy",
    "eslint": "eslint --fix '*.{js,json}' '{src,tests}/**/*.{ts,tsx}'",
    "eslint:ci": "eslint '*.{js,json}' '{src,tests}/**/*.{ts,tsx}'",
    "prepare": "yarn build",
    "pretest": "tsc --noEmit",
    "test": "jest",
    "test:dev": "jest --watch --no-coverage",
    "test:coverage:watch": "jest --watch",
    "copy": "shx cp -r dist/src/* dist/esm && shx mv dist/src/* dist && shx rm -rf dist/{src,tests} && shx cp package.json readme.md LICENSE dist && json -I -f dist/package.json -e \"this.private=false; this.devDependencies=undefined; this.optionalDependencies=undefined; this.scripts=undefined; this.prettier=undefined; this.jest=undefined; this['lint-staged']=undefined;\""
  },
  "engines": {
    "node": ">=12.7.0"
  },
  "prettier": {
    "semi": false,
    "trailingComma": "es5",
    "singleQuote": true,
    "jsxBracketSameLine": true,
    "tabWidth": 2,
    "printWidth": 80
  },
  "lint-staged": {
    "*.{js,ts,tsx}": [
      "prettier --write"
    ]
  },
  "repository": {
    "type": "git",
    "url": "git+https://github.com/pmndrs/zustand.git"
  },
  "keywords": [
    "react",
    "state",
    "manager",
    "management",
    "redux",
    "store"
  ],
  "author": "Paul Henschel",
  "contributors": [
    "Jeremy Holcomb (https://github.com/JeremyRH)",
    "Daishi Kato (https://github.com/dai-shi)"
  ],
  "license": "MIT",
  "bugs": {
    "url": "https://github.com/pmndrs/zustand/issues"
  },
  "homepage": "https://github.com/pmndrs/zustand",
  "jest": {
    "rootDir": ".",
    "testEnvironment": "jsdom",
    "moduleNameMapper": {
      "^zustand$": "<rootDir>/src/index.ts",
      "^zustand/(.*)$": "<rootDir>/src/$1.ts"
    },
    "modulePathIgnorePatterns": [
      "dist"
    ],
    "testRegex": "test.(js|ts|tsx)$",
    "coverageDirectory": "./coverage/",
    "collectCoverage": true,
    "coverageReporters": [
      "json",
      "html",
      "text",
      "text-summary"
    ],
    "collectCoverageFrom": [
      "src/**/*.{js,ts,tsx}",
      "tests/**/*.{js,ts,tsx}"
    ]
  },
  "dependencies": {
    "use-sync-external-store": "^0.0.0-experimental-b1a1cb116-20210924"
  },
  "devDependencies": {
    "@babel/core": "^7.15.5",
    "@babel/plugin-external-helpers": "^7.14.5",
    "@babel/plugin-transform-react-jsx": "^7.14.9",
    "@babel/plugin-transform-runtime": "^7.15.0",
    "@babel/plugin-transform-typescript": "^7.15.4",
    "@babel/preset-env": "^7.15.6",
    "@rollup/plugin-babel": "^5.3.0",
    "@rollup/plugin-node-resolve": "^13.0.5",
    "@rollup/plugin-typescript": "^8.2.5",
    "@testing-library/react": "^12.1.1",
    "@types/jest": "^27.0.2",
    "@types/react": "^17.0.26",
    "@types/react-dom": "^17.0.9",
    "@types/use-sync-external-store": "^0.0.0",
    "@typescript-eslint/eslint-plugin": "^4.32.0",
    "@typescript-eslint/parser": "^4.32.0",
    "concurrently": "^6.2.2",
    "esbuild": "^0.13.3",
    "eslint": "^7.32.0",
    "eslint-config-prettier": "^8.3.0",
    "eslint-import-resolver-alias": "^1.1.2",
    "eslint-plugin-import": "^2.24.2",
    "eslint-plugin-jest": "^24.5.0",
    "eslint-plugin-prettier": "^4.0.0",
    "eslint-plugin-react": "^7.26.1",
    "eslint-plugin-react-hooks": "^4.2.0",
    "husky": "^7.0.2",
    "immer": "^9.0.6",
    "jest": "^27.2.4",
    "json": "^11.0.0",
    "lint-staged": "^11.1.2",
    "prettier": "^2.4.1",
    "react": "^17.0.2",
    "react-dom": "^17.0.2",
    "rollup": "^2.58.0",
    "rollup-plugin-esbuild": "^4.5.0",
    "shx": "^0.3.3",
    "typescript": "^4.4.3"
  },
  "peerDependencies": {
    "react": ">=16.8"
  },
  "peerDependenciesMeta": {
    "react": {
      "optional": true
    }
  }
}<|MERGE_RESOLUTION|>--- conflicted
+++ resolved
@@ -1,14 +1,10 @@
 {
   "name": "zustand",
   "private": true,
-<<<<<<< HEAD
   "version": "4.0.0-alpha.3",
   "publishConfig": {
     "tag": "alpha"
   },
-=======
-  "version": "3.5.12",
->>>>>>> c8ab5646
   "description": "🐻 Bear necessities for state management in React",
   "main": "./index.js",
   "types": "./index.d.ts",
