{
  "name": "zustand",
  "private": true,
  "version": "3.7.1",
  "description": "🐻 Bear necessities for state management in React",
  "main": "./index.js",
  "types": "./index.d.ts",
  "files": [
    "**"
  ],
  "exports": {
    "./package.json": "./package.json",
    ".": {
      "types": "./index.d.ts",
      "module": "./esm/index.js",
      "import": "./esm/index.mjs",
      "default": "./index.js"
    },
    "./vanilla": {
      "types": "./vanilla.d.ts",
      "module": "./esm/vanilla.js",
      "import": "./esm/vanilla.mjs",
      "default": "./vanilla.js"
    },
    "./middleware": {
      "types": "./middleware.d.ts",
      "module": "./esm/middleware.js",
      "import": "./esm/middleware.mjs",
      "default": "./middleware.js"
    },
    "./shallow": {
      "types": "./shallow.d.ts",
      "module": "./esm/shallow.js",
      "import": "./esm/shallow.mjs",
      "default": "./shallow.js"
    },
    "./context": {
      "types": "./context.d.ts",
      "module": "./esm/context.js",
      "import": "./esm/context.mjs",
      "default": "./context.js"
    }
  },
  "sideEffects": false,
  "scripts": {
    "prebuild": "shx rm -rf dist",
    "build": "concurrently -m 8 'yarn:build:*'",
    "build:base": "rollup -c",
    "build:vanilla": "rollup -c --config-vanilla",
    "build:middleware": "rollup -c --config-middleware",
    "build:shallow": "rollup -c --config-shallow",
    "build:context": "rollup -c --config-context",
    "postbuild": "yarn copy",
    "eslint": "eslint --fix '*.{js,json}' '{src,tests}/**/*.{ts,tsx}'",
    "eslint:ci": "eslint '*.{js,json}' '{src,tests}/**/*.{ts,tsx}'",
    "pretest": "tsc --noEmit",
    "test": "jest",
    "test:ci": "jest",
    "test:dev": "jest --watch --no-coverage",
    "test:coverage:watch": "jest --watch",
    "copy": "shx cp -r dist/src/* dist/esm && shx mv dist/src/* dist && shx rm -rf dist/{src,tests} && shx cp package.json readme.md LICENSE dist && json -I -f dist/package.json -e \"this.private=false; this.devDependencies=undefined; this.optionalDependencies=undefined; this.scripts=undefined; this.prettier=undefined; this.jest=undefined; this['lint-staged']=undefined;\""
  },
  "engines": {
    "node": ">=12.7.0"
  },
  "prettier": {
    "semi": false,
    "trailingComma": "es5",
    "singleQuote": true,
    "bracketSameLine": true,
    "tabWidth": 2,
    "printWidth": 80
  },
  "lint-staged": {
    "*.{js,ts,tsx}": [
      "prettier --write"
    ]
  },
  "repository": {
    "type": "git",
    "url": "git+https://github.com/pmndrs/zustand.git"
  },
  "keywords": [
    "react",
    "state",
    "manager",
    "management",
    "redux",
    "store"
  ],
  "author": "Paul Henschel",
  "contributors": [
    "Jeremy Holcomb (https://github.com/JeremyRH)",
    "Daishi Kato (https://github.com/dai-shi)"
  ],
  "license": "MIT",
  "bugs": {
    "url": "https://github.com/pmndrs/zustand/issues"
  },
  "homepage": "https://github.com/pmndrs/zustand",
  "jest": {
    "rootDir": ".",
    "testEnvironment": "jsdom",
    "transform": {
      "^.+\\.(t|j)sx?$": [
        "@swc/jest"
      ]
    },
    "globals": {
      "__DEV__": true
    },
    "moduleNameMapper": {
      "^zustand$": "<rootDir>/src/index.ts",
      "^zustand/(.*)$": "<rootDir>/src/$1.ts"
    },
    "modulePathIgnorePatterns": [
      "dist"
    ],
    "testRegex": "test.(js|ts|tsx)$",
    "coverageDirectory": "./coverage/",
    "collectCoverage": true,
    "coverageReporters": [
      "json",
      "html",
      "text",
      "text-summary"
    ],
    "collectCoverageFrom": [
      "src/**/*.{js,ts,tsx}",
      "tests/**/*.{js,ts,tsx}"
    ]
  },
  "devDependencies": {
    "@babel/core": "^7.17.5",
    "@babel/plugin-external-helpers": "^7.16.7",
    "@babel/plugin-transform-react-jsx": "^7.17.3",
    "@babel/plugin-transform-runtime": "^7.17.0",
    "@babel/plugin-transform-typescript": "^7.16.8",
    "@babel/preset-env": "^7.16.11",
<<<<<<< HEAD
    "@redux-devtools/extension": "^3.2.2",
    "@rollup/plugin-babel": "^5.3.0",
=======
    "@rollup/plugin-babel": "^5.3.1",
>>>>>>> a715e140
    "@rollup/plugin-node-resolve": "^13.1.3",
    "@rollup/plugin-replace": "^4.0.0",
    "@rollup/plugin-typescript": "^8.3.1",
    "@swc/core": "^1.2.146",
    "@swc/jest": "^0.2.20",
    "@testing-library/react": "^12.1.3",
    "@types/jest": "^27.4.1",
    "@types/react": "^17.0.39",
    "@types/react-dom": "^17.0.11",
    "@typescript-eslint/eslint-plugin": "^5.12.1",
    "@typescript-eslint/parser": "^5.12.1",
    "concurrently": "^7.0.0",
    "esbuild": "^0.14.23",
    "eslint": "^8.10.0",
    "eslint-config-prettier": "^8.4.0",
    "eslint-import-resolver-alias": "^1.1.2",
    "eslint-plugin-import": "^2.25.4",
    "eslint-plugin-jest": "^26.1.1",
    "eslint-plugin-prettier": "^4.0.0",
    "eslint-plugin-react": "^7.29.2",
    "eslint-plugin-react-hooks": "^4.3.0",
    "husky": "^7.0.4",
    "immer": "^9.0.12",
    "jest": "^27.5.1",
    "json": "^11.0.0",
    "lint-staged": "^12.3.4",
    "prettier": "^2.5.1",
    "react": "^17.0.2",
    "react-dom": "^17.0.2",
<<<<<<< HEAD
    "redux": "^5.0.0-alpha.0",
    "rollup": "^2.67.2",
=======
    "rollup": "^2.68.0",
>>>>>>> a715e140
    "rollup-plugin-esbuild": "^4.8.2",
    "rollup-plugin-terser": "^7.0.2",
    "shx": "^0.3.4",
    "typescript": "^4.5.5"
  },
  "peerDependencies": {
    "react": ">=16.8"
  },
  "peerDependenciesMeta": {
    "react": {
      "optional": true
    }
  }
}<|MERGE_RESOLUTION|>--- conflicted
+++ resolved
@@ -137,12 +137,8 @@
     "@babel/plugin-transform-runtime": "^7.17.0",
     "@babel/plugin-transform-typescript": "^7.16.8",
     "@babel/preset-env": "^7.16.11",
-<<<<<<< HEAD
     "@redux-devtools/extension": "^3.2.2",
-    "@rollup/plugin-babel": "^5.3.0",
-=======
     "@rollup/plugin-babel": "^5.3.1",
->>>>>>> a715e140
     "@rollup/plugin-node-resolve": "^13.1.3",
     "@rollup/plugin-replace": "^4.0.0",
     "@rollup/plugin-typescript": "^8.3.1",
@@ -172,12 +168,8 @@
     "prettier": "^2.5.1",
     "react": "^17.0.2",
     "react-dom": "^17.0.2",
-<<<<<<< HEAD
     "redux": "^5.0.0-alpha.0",
-    "rollup": "^2.67.2",
-=======
     "rollup": "^2.68.0",
->>>>>>> a715e140
     "rollup-plugin-esbuild": "^4.8.2",
     "rollup-plugin-terser": "^7.0.2",
     "shx": "^0.3.4",
