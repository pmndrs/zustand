{
  "name": "zustand",
  "private": true,
  "version": "4.4.7",
  "publishConfig": {
    "tag": "next"
  },
  "description": "🐻 Bear necessities for state management in React",
  "main": "./index.js",
  "types": "./index.d.ts",
  "typesVersions": {
    "<4.0": {
      "esm/*": [
        "ts3.4/*"
      ],
      "*": [
        "ts3.4/*"
      ]
    }
  },
  "files": [
    "**"
  ],
  "exports": {
    "./package.json": "./package.json",
    ".": {
      "import": {
        "types": "./esm/index.d.mts",
        "default": "./esm/index.mjs"
      },
      "module": {
        "types": "./esm/index.d.ts",
        "default": "./esm/index.js"
      },
      "default": {
        "types": "./index.d.ts",
        "default": "./index.js"
      }
    },
    "./vanilla": {
      "import": {
        "types": "./esm/vanilla.d.mts",
        "default": "./esm/vanilla.mjs"
      },
      "module": {
        "types": "./esm/vanilla.d.ts",
        "default": "./esm/vanilla.js"
      },
      "default": {
        "types": "./vanilla.d.ts",
        "default": "./vanilla.js"
      }
    },
    "./middleware": {
      "import": {
        "types": "./esm/middleware.d.mts",
        "default": "./esm/middleware.mjs"
      },
      "module": {
        "types": "./esm/middleware.d.ts",
        "default": "./esm/middleware.js"
      },
      "default": {
        "types": "./middleware.d.ts",
        "default": "./middleware.js"
      }
    },
    "./middleware/immer": {
      "import": {
        "types": "./esm/middleware/immer.d.mts",
        "default": "./esm/middleware/immer.mjs"
      },
      "module": {
        "types": "./esm/middleware/immer.d.ts",
        "default": "./esm/middleware/immer.js"
      },
      "default": {
        "types": "./middleware/immer.d.ts",
        "default": "./middleware/immer.js"
      }
    },
    "./shallow": {
      "import": {
        "types": "./esm/shallow.d.mts",
        "default": "./esm/shallow.mjs"
      },
      "module": {
        "types": "./esm/shallow.d.ts",
        "default": "./esm/shallow.js"
      },
      "default": {
        "types": "./shallow.d.ts",
        "default": "./shallow.js"
      }
    },
    "./vanilla/shallow": {
      "import": {
        "types": "./esm/vanilla/shallow.d.mts",
        "default": "./esm/vanilla/shallow.mjs"
      },
      "module": {
        "types": "./esm/vanilla/shallow.d.ts",
        "default": "./esm/vanilla/shallow.js"
      },
      "default": {
        "types": "./vanilla/shallow.d.ts",
        "default": "./vanilla/shallow.js"
      }
    },
    "./react/shallow": {
      "import": {
        "types": "./esm/react/shallow.d.mts",
        "default": "./esm/react/shallow.mjs"
      },
      "module": {
        "types": "./esm/react/shallow.d.ts",
        "default": "./esm/react/shallow.js"
      },
      "default": {
        "types": "./react/shallow.d.ts",
        "default": "./react/shallow.js"
      }
    },
    "./traditional": {
      "import": {
        "types": "./esm/traditional.d.mts",
        "default": "./esm/traditional.mjs"
      },
      "module": {
        "types": "./esm/traditional.d.ts",
        "default": "./esm/traditional.js"
      },
      "default": {
        "types": "./traditional.d.ts",
        "default": "./traditional.js"
      }
    }
  },
  "sideEffects": false,
  "scripts": {
    "prebuild": "shx rm -rf dist",
    "build": "concurrently -m 8 'yarn:build:*'",
    "build:base": "rollup -c",
    "build:vanilla": "rollup -c --config-vanilla",
    "build:middleware": "rollup -c --config-middleware",
    "build:middleware:immer": "rollup -c --config-middleware_immer",
    "build:shallow": "rollup -c --config-shallow",
    "build:vanilla:shallow": "rollup -c --config-vanilla_shallow",
    "build:react:shallow": "rollup -c --config-react_shallow",
    "build:traditional": "rollup -c --config-traditional",
    "postbuild": "yarn patch-d-ts && yarn copy && yarn patch-esm-ts",
    "prettier": "prettier \"*.{js,json,md}\" \"{examples,src,tests,docs}/**/*.{js,jsx,ts,tsx,md,mdx}\" --write",
    "prettier:ci": "prettier '*.{js,json,md}' '{examples,src,tests,docs}/**/*.{js,jsx,ts,tsx,md,mdx}' --list-different",
    "eslint": "eslint --no-eslintrc --c .eslintrc.json --fix '*.{js,json,ts}' '{src,tests}/**/*.{ts,tsx}'",
    "eslint:ci": "eslint  --no-eslintrc --c .eslintrc.json '*.{js,json,ts}' '{src,tests}/**/*.{ts,tsx}'",
    "pretest": "tsc",
    "test": "vitest --ui --coverage",
    "test:ci": "vitest",
    "patch-d-ts": "node -e \"var {entries}=require('./rollup.config.js');require('shelljs').find('dist/**/*.d.ts').forEach(f=>{entries.forEach(({find,replacement})=>require('shelljs').sed('-i',new RegExp(' from \\''+find.source.slice(0,-1)+'\\';$'),' from \\''+replacement+'\\';',f));require('shelljs').sed('-i',/ from '(\\.[^']+)\\.ts';$/,' from \\'\\$1\\';',f)})\"",
    "copy": "shx cp -r dist/src/* dist/esm && shx cp -r dist/src/* dist && shx rm -rf dist/src && shx rm -rf dist/{src,tests} && downlevel-dts dist dist/ts3.4 && shx cp package.json readme.md LICENSE dist && json -I -f dist/package.json -e \"this.private=false; this.devDependencies=undefined; this.optionalDependencies=undefined; this.scripts=undefined; this.prettier=undefined;\"",
    "patch-esm-ts": "node -e \"require('shelljs').find('dist/esm/**/*.d.ts').forEach(f=>{var f2=f.replace(/\\.ts$/,'.mts');require('fs').copyFileSync(f,f2);require('shelljs').sed('-i',/ from '(\\.[^']+)';$/,' from \\'\\$1.mjs\\';',f2);require('shelljs').sed('-i',/^declare module '(\\.[^']+)'/,'declare module \\'\\$1.mjs\\'',f2)})\""
  },
  "engines": {
    "node": ">=12.7.0"
  },
  "prettier": {
    "semi": false,
    "singleQuote": true
  },
  "repository": {
    "type": "git",
    "url": "git+https://github.com/pmndrs/zustand.git"
  },
  "keywords": [
    "react",
    "state",
    "manager",
    "management",
    "redux",
    "store"
  ],
  "author": "Paul Henschel",
  "contributors": [
    "Jeremy Holcomb (https://github.com/JeremyRH)",
    "Daishi Kato (https://github.com/dai-shi)"
  ],
  "license": "MIT",
  "bugs": {
    "url": "https://github.com/pmndrs/zustand/issues"
  },
  "homepage": "https://github.com/pmndrs/zustand",
  "dependencies": {
    "use-sync-external-store": "1.2.0"
  },
  "devDependencies": {
    "@babel/core": "^7.23.3",
    "@babel/plugin-external-helpers": "^7.23.3",
    "@babel/plugin-transform-react-jsx": "^7.23.4",
    "@babel/plugin-transform-runtime": "^7.23.4",
    "@babel/plugin-transform-typescript": "^7.23.4",
    "@babel/preset-env": "^7.23.3",
    "@redux-devtools/extension": "^3.2.6",
    "@rollup/plugin-alias": "^5.1.0",
    "@rollup/plugin-babel": "^6.0.4",
    "@rollup/plugin-node-resolve": "^15.2.3",
    "@rollup/plugin-replace": "^5.0.5",
    "@rollup/plugin-terser": "^0.4.4",
    "@rollup/plugin-typescript": "^11.1.5",
    "@testing-library/react": "^14.1.2",
    "@types/react": "^18.2.39",
    "@types/react-dom": "^18.2.17",
    "@types/use-sync-external-store": "^0.0.6",
    "@typescript-eslint/eslint-plugin": "^6.13.0",
    "@typescript-eslint/parser": "^6.13.0",
    "@vitest/coverage-v8": "^0.34.6",
    "@vitest/ui": "^0.34.6",
    "concurrently": "^8.2.2",
    "downlevel-dts": "^0.11.0",
    "esbuild": "^0.19.8",
    "eslint": "^8.54.0",
    "eslint-config-prettier": "^9.0.0",
    "eslint-import-resolver-alias": "^1.1.2",
    "eslint-plugin-import": "^2.29.0",
    "eslint-plugin-prettier": "^5.0.1",
    "eslint-plugin-react": "^7.33.2",
    "eslint-plugin-react-hooks": "^4.6.0",
    "eslint-plugin-vitest": "^0.3.10",
    "immer": "^10.0.3",
    "jsdom": "^23.0.0",
    "json": "^11.0.0",
    "prettier": "^3.1.0",
    "react": "^18.2.0",
    "react-dom": "^18.2.0",
    "redux": "5.0.0-alpha.1",
    "rollup": "^4.6.0",
    "rollup-plugin-esbuild": "^6.1.0",
    "shx": "^0.3.4",
    "typescript": "^5.3.2",
    "vitest": "^0.34.6"
  },
  "peerDependencies": {
<<<<<<< HEAD
    "immer": ">=9.0",
    "@types/react": ">=18.0",
    "react": ">=18.0"
=======
    "@types/react": ">=16.8",
    "immer": ">=9.0.6",
    "react": ">=16.8"
>>>>>>> 6f99da12
  },
  "peerDependenciesMeta": {
    "@types/react": {
      "optional": true
    },
    "immer": {
      "optional": true
    },
    "react": {
      "optional": true
    }
  },
  "resolutions": {
    "vite": "4.5.0"
  }
}<|MERGE_RESOLUTION|>--- conflicted
+++ resolved
@@ -239,15 +239,9 @@
     "vitest": "^0.34.6"
   },
   "peerDependencies": {
-<<<<<<< HEAD
-    "immer": ">=9.0",
     "@types/react": ">=18.0",
+    "immer": ">=9.0.6",
     "react": ">=18.0"
-=======
-    "@types/react": ">=16.8",
-    "immer": ">=9.0.6",
-    "react": ">=16.8"
->>>>>>> 6f99da12
   },
   "peerDependenciesMeta": {
     "@types/react": {
