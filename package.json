--- conflicted
+++ resolved
@@ -1,14 +1,10 @@
 {
   "name": "zustand",
   "private": true,
-<<<<<<< HEAD
-  "version": "4.0.0-alpha.0",
+  "version": "4.0.0-experimental.0",
   "publishConfig": {
-    "tag": "alpha"
+    "tag": "experimental"
   },
-=======
-  "version": "3.0.0",
->>>>>>> 66a944eb
   "description": "🐻 Bear necessities for state management in React",
   "main": "index.cjs.js",
   "module": "index.js",
@@ -102,23 +98,13 @@
     "husky": "^4.2.5",
     "jest": "^26.4.0",
     "json": "^9.0.6",
-<<<<<<< HEAD
-    "lint-staged": "^9.4.2",
-    "prettier": "^1.18.2",
+    "lint-staged": "^10.2.11",
+    "prettier": "^2.0.5",
     "react": "^0.0.0-experimental-94c0244ba",
     "react-dom": "^0.0.0-experimental-94c0244ba",
-    "rimraf": "^3.0.0",
-    "rollup": "^1.25.2",
-    "rollup-plugin-babel": "^4.3.3",
-=======
-    "lint-staged": "^10.2.11",
-    "prettier": "^2.0.5",
-    "react": "^16.13.1",
-    "react-dom": "^16.13.1",
     "rimraf": "^3.0.2",
     "rollup": "^2.26.3",
     "rollup-plugin-babel": "^4.4.0",
->>>>>>> 66a944eb
     "rollup-plugin-node-resolve": "^5.2.0",
     "rollup-plugin-size-snapshot": "^0.12.0",
     "rollup-plugin-typescript2": "^0.27.2",
