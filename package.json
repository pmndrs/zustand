--- conflicted
+++ resolved
@@ -1,14 +1,10 @@
 {
   "name": "zustand",
   "private": true,
-<<<<<<< HEAD
-  "version": "4.4.7",
+  "version": "4.5.0",
   "publishConfig": {
     "tag": "next"
   },
-=======
-  "version": "4.5.0",
->>>>>>> 13830c11
   "description": "🐻 Bear necessities for state management in React",
   "main": "./index.js",
   "types": "./index.d.ts",
@@ -122,12 +118,7 @@
     "@rollup/plugin-babel": "^6.0.4",
     "@rollup/plugin-node-resolve": "^15.2.3",
     "@rollup/plugin-replace": "^5.0.5",
-<<<<<<< HEAD
-    "@rollup/plugin-typescript": "^11.1.5",
-=======
-    "@rollup/plugin-terser": "^0.4.4",
     "@rollup/plugin-typescript": "^11.1.6",
->>>>>>> 13830c11
     "@testing-library/react": "^14.1.2",
     "@types/node": "^20.11.5",
     "@types/react": "^18.2.48",
@@ -138,16 +129,9 @@
     "@vitest/coverage-v8": "0.33.0",
     "@vitest/ui": "0.33.0",
     "concurrently": "^8.2.2",
-<<<<<<< HEAD
-    "esbuild": "^0.19.8",
-    "eslint": "^8.54.0",
-    "eslint-config-prettier": "^9.0.0",
-=======
-    "downlevel-dts": "^0.11.0",
     "esbuild": "^0.19.11",
     "eslint": "^8.56.0",
     "eslint-config-prettier": "^9.1.0",
->>>>>>> 13830c11
     "eslint-import-resolver-alias": "^1.1.2",
     "eslint-plugin-import": "^2.29.1",
     "eslint-plugin-prettier": "^5.1.3",
@@ -164,14 +148,9 @@
     "rollup": "^4.9.5",
     "rollup-plugin-esbuild": "^6.1.0",
     "shx": "^0.3.4",
-<<<<<<< HEAD
-    "typescript": "^5.3.2",
+    "typescript": "^5.3.3",
     "use-sync-external-store": "^1.2.0",
-    "vitest": "^0.34.6"
-=======
-    "typescript": "^5.3.3",
     "vitest": "0.33.0"
->>>>>>> 13830c11
   },
   "peerDependencies": {
     "@types/react": ">=18.0",
