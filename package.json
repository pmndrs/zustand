--- conflicted
+++ resolved
@@ -143,12 +143,8 @@
     "rollup-plugin-esbuild": "^6.1.1",
     "shx": "^0.3.4",
     "typescript": "^5.3.3",
-<<<<<<< HEAD
     "use-sync-external-store": "^1.2.0",
-    "vitest": "0.33.0"
-=======
     "vitest": "^1.4.0"
->>>>>>> d57072ca
   },
   "peerDependencies": {
     "@types/react": ">=18.0",
