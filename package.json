--- conflicted
+++ resolved
@@ -164,22 +164,13 @@
     "immer": "^9.0.12",
     "jest": "^27.5.1",
     "json": "^11.0.0",
-<<<<<<< HEAD
-    "lint-staged": "^12.3.4",
-    "prettier": "^2.5.1",
-    "react": "^17.0.2",
-    "react-dom": "^17.0.2",
-    "redux": "^5.0.0-alpha.0",
-    "rollup": "^2.68.0",
-    "rollup-plugin-esbuild": "^4.8.2",
-=======
     "lint-staged": "^12.3.7",
     "prettier": "^2.6.2",
     "react": "^18.0.0",
     "react-dom": "^18.0.0",
+    "redux": "^5.0.0-alpha.0",
     "rollup": "^2.70.1",
     "rollup-plugin-esbuild": "^4.9.1",
->>>>>>> 4d8003b3
     "rollup-plugin-terser": "^7.0.2",
     "shx": "^0.3.4",
     "typescript": "^4.6.3"
