{
  "name": "zustand",
  "private": true,
<<<<<<< HEAD
  "version": "4.0.0-alpha.0",
  "publishConfig": {
    "tag": "alpha"
  },
=======
  "version": "3.5.9",
>>>>>>> 7adad366
  "description": "🐻 Bear necessities for state management in React",
  "main": "./index.js",
  "types": "./index.d.ts",
  "files": [
    "**"
  ],
  "exports": {
    "./package.json": "./package.json",
    ".": {
      "types": "./index.d.ts",
      "module": "./index.mjs",
      "import": "./index.mjs",
      "default": "./index.js"
    },
    "./vanilla": {
      "types": "./vanilla.d.ts",
      "module": "./vanilla.mjs",
      "import": "./vanilla.mjs",
      "default": "./vanilla.js"
    },
    "./middleware": {
      "types": "./middleware.d.ts",
      "module": "./middleware.mjs",
      "import": "./middleware.mjs",
      "default": "./middleware.js"
    },
    "./shallow": {
      "types": "./shallow.d.ts",
      "module": "./shallow.mjs",
      "import": "./shallow.mjs",
      "default": "./shallow.js"
    },
    "./context": {
      "types": "./context.d.ts",
      "module": "./context.mjs",
      "import": "./context.mjs",
      "default": "./context.js"
    }
  },
  "sideEffects": false,
  "scripts": {
    "prebuild": "shx rm -rf dist",
    "build": "concurrently 'yarn:build:*'",
    "build:base": "rollup -c",
    "build:vanilla": "rollup -c --config-vanilla",
    "build:middleware": "rollup -c --config-middleware",
    "build:shallow": "rollup -c --config-shallow",
    "build:context": "rollup -c --config-context",
    "postbuild": "yarn copy",
    "eslint": "eslint --fix 'src/**/*.{js,ts,jsx,tsx}' 'tests/**/*.{js,ts,jsx,tsx}'",
    "eslint-examples": "eslint --fix 'examples/src/**/*.{js,ts,jsx,tsx}'",
    "eslint:ci": "eslint 'src/**/*.{js,ts,jsx,tsx}' 'tests/**/*.{js,ts,jsx,tsx}'",
    "prepare": "yarn build",
    "pretest": "tsc --noEmit",
    "test": "jest",
    "test:dev": "jest --watch --no-coverage",
    "test:coverage:watch": "jest --watch",
    "copy": "shx mv dist/src/* dist && shx rm -rf dist/{src,tests} && shx cp package.json readme.md LICENSE dist && json -I -f dist/package.json -e \"this.private=false; this.devDependencies=undefined; this.optionalDependencies=undefined; this.scripts=undefined; this.prettier=undefined; this.jest=undefined; this['lint-staged']=undefined;\""
  },
  "prettier": {
    "semi": false,
    "trailingComma": "es5",
    "singleQuote": true,
    "jsxBracketSameLine": true,
    "tabWidth": 2,
    "printWidth": 80
  },
  "lint-staged": {
    "*.{js,ts,tsx}": [
      "prettier --write"
    ]
  },
  "repository": {
    "type": "git",
    "url": "git+https://github.com/pmndrs/zustand.git"
  },
  "keywords": [
    "react",
    "state",
    "manager",
    "management",
    "redux",
    "store"
  ],
  "author": "Paul Henschel",
  "contributors": [
    "Jeremy Holcomb (https://github.com/JeremyRH)",
    "Daishi Kato (https://github.com/dai-shi)"
  ],
  "license": "MIT",
  "bugs": {
    "url": "https://github.com/pmndrs/zustand/issues"
  },
  "homepage": "https://github.com/pmndrs/zustand",
  "jest": {
    "rootDir": ".",
    "testEnvironment": "jsdom",
    "moduleNameMapper": {
      "^zustand$": "<rootDir>/src/index.ts"
    },
    "modulePathIgnorePatterns": [
      "dist"
    ],
    "testRegex": "test.(js|ts|tsx)$",
    "coverageDirectory": "./coverage/",
    "collectCoverage": true,
    "coverageReporters": [
      "json",
      "html",
      "text",
      "text-summary"
    ],
    "collectCoverageFrom": [
      "src/**/*.{js,ts,tsx}",
      "tests/**/*.{js,ts,tsx}"
    ]
  },
  "devDependencies": {
    "@babel/core": "^7.15.0",
    "@babel/plugin-external-helpers": "^7.14.5",
    "@babel/plugin-transform-react-jsx": "^7.14.9",
    "@babel/plugin-transform-runtime": "^7.15.0",
    "@babel/plugin-transform-typescript": "^7.15.0",
    "@babel/preset-env": "^7.15.0",
    "@rollup/plugin-babel": "^5.3.0",
    "@rollup/plugin-node-resolve": "^13.0.4",
    "@rollup/plugin-typescript": "^8.2.5",
    "@testing-library/react": "^12.0.0",
    "@types/jest": "^27.0.1",
    "@types/react": "^17.0.17",
    "@types/react-dom": "^17.0.9",
    "@typescript-eslint/eslint-plugin": "^4.29.1",
    "@typescript-eslint/parser": "^4.29.1",
    "concurrently": "^6.2.1",
    "esbuild": "^0.12.20",
    "eslint": "^7.32.0",
    "eslint-config-prettier": "^8.3.0",
    "eslint-import-resolver-alias": "^1.1.2",
    "eslint-plugin-import": "^2.24.0",
    "eslint-plugin-jest": "^24.4.0",
    "eslint-plugin-prettier": "^3.4.0",
    "eslint-plugin-react": "^7.24.0",
    "eslint-plugin-react-hooks": "^4.2.0",
    "husky": "^7.0.1",
    "immer": "^9.0.5",
    "jest": "^27.0.6",
    "json": "^11.0.0",
    "lint-staged": "^11.1.2",
    "prettier": "^2.3.2",
<<<<<<< HEAD
    "react": "alpha",
    "react-dom": "alpha",
    "rollup": "^2.53.0",
=======
    "react": "^17.0.2",
    "react-dom": "^17.0.2",
    "rollup": "^2.56.2",
>>>>>>> 7adad366
    "rollup-plugin-esbuild": "^4.5.0",
    "rollup-plugin-size-snapshot": "^0.12.0",
    "shx": "^0.3.3",
    "typescript": "^4.3.5"
  },
  "peerDependencies": {
    "react": "alpha"
  },
  "peerDependenciesMeta": {
    "react": {
      "optional": true
    }
  }
}<|MERGE_RESOLUTION|>--- conflicted
+++ resolved
@@ -1,14 +1,10 @@
 {
   "name": "zustand",
   "private": true,
-<<<<<<< HEAD
   "version": "4.0.0-alpha.0",
   "publishConfig": {
     "tag": "alpha"
   },
-=======
-  "version": "3.5.9",
->>>>>>> 7adad366
   "description": "🐻 Bear necessities for state management in React",
   "main": "./index.js",
   "types": "./index.d.ts",
@@ -158,15 +154,9 @@
     "json": "^11.0.0",
     "lint-staged": "^11.1.2",
     "prettier": "^2.3.2",
-<<<<<<< HEAD
     "react": "alpha",
     "react-dom": "alpha",
-    "rollup": "^2.53.0",
-=======
-    "react": "^17.0.2",
-    "react-dom": "^17.0.2",
     "rollup": "^2.56.2",
->>>>>>> 7adad366
     "rollup-plugin-esbuild": "^4.5.0",
     "rollup-plugin-size-snapshot": "^0.12.0",
     "shx": "^0.3.3",
