--- conflicted
+++ resolved
@@ -110,15 +110,6 @@
   "homepage": "https://github.com/pmndrs/zustand",
   "packageManager": "pnpm@8.15.0",
   "devDependencies": {
-<<<<<<< HEAD
-=======
-    "@babel/core": "^7.24.5",
-    "@babel/plugin-external-helpers": "^7.24.1",
-    "@babel/plugin-transform-react-jsx": "^7.23.4",
-    "@babel/plugin-transform-runtime": "^7.24.3",
-    "@babel/plugin-transform-typescript": "^7.24.5",
-    "@babel/preset-env": "^7.24.5",
->>>>>>> 92a340a3
     "@redux-devtools/extension": "^3.3.0",
     "@rollup/plugin-alias": "^5.1.0",
     "@rollup/plugin-node-resolve": "^15.2.3",
@@ -129,22 +120,12 @@
     "@types/react": "^18.3.2",
     "@types/react-dom": "^18.3.0",
     "@types/use-sync-external-store": "^0.0.6",
-<<<<<<< HEAD
-    "@typescript-eslint/eslint-plugin": "^7.1.0",
-    "@typescript-eslint/parser": "^7.1.0",
-    "@vitest/coverage-v8": "^1.4.0",
-    "@vitest/ui": "^1.4.0",
-    "esbuild": "^0.20.1",
-    "eslint": "^8.57.0",
-=======
     "@typescript-eslint/eslint-plugin": "^7.10.0",
     "@typescript-eslint/parser": "^7.10.0",
     "@vitest/coverage-v8": "^1.6.0",
     "@vitest/ui": "^1.6.0",
-    "downlevel-dts": "^0.11.0",
     "esbuild": "^0.21.3",
     "eslint": "8.57.0",
->>>>>>> 92a340a3
     "eslint-config-prettier": "^9.1.0",
     "eslint-import-resolver-alias": "^1.1.2",
     "eslint-plugin-import": "^2.29.1",
@@ -163,14 +144,9 @@
     "rollup-plugin-esbuild": "^6.1.1",
     "shelljs": "^0.8.5",
     "shx": "^0.3.4",
-<<<<<<< HEAD
-    "typescript": "^5.3.3",
-    "use-sync-external-store": "^1.2.0",
-    "vitest": "^1.4.0"
-=======
     "typescript": "^5.4.5",
+    "use-sync-external-store": "^1.2.2",
     "vitest": "^1.6.0"
->>>>>>> 92a340a3
   },
   "peerDependencies": {
     "@types/react": ">=18.0.0",
