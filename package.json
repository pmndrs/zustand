--- conflicted
+++ resolved
@@ -146,14 +146,9 @@
     "@types/jest": "^27.0.3",
     "@types/react": "^17.0.37",
     "@types/react-dom": "^17.0.11",
-<<<<<<< HEAD
     "@types/use-sync-external-store": "^0.0.3",
-    "@typescript-eslint/eslint-plugin": "^5.5.0",
-    "@typescript-eslint/parser": "^5.5.0",
-=======
     "@typescript-eslint/eslint-plugin": "^5.6.0",
     "@typescript-eslint/parser": "^5.6.0",
->>>>>>> 48d4dc1d
     "concurrently": "^6.4.0",
     "esbuild": "^0.14.2",
     "eslint": "^8.4.1",
