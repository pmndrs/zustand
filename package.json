--- conflicted
+++ resolved
@@ -1,14 +1,10 @@
 {
   "name": "zustand",
   "private": true,
-<<<<<<< HEAD
   "version": "4.0.0-alpha.5",
   "publishConfig": {
     "tag": "alpha"
   },
-=======
-  "version": "3.6.3",
->>>>>>> 80dc0ec5
   "description": "🐻 Bear necessities for state management in React",
   "main": "./index.js",
   "types": "./index.d.ts",
@@ -146,14 +142,9 @@
     "@types/jest": "^27.0.2",
     "@types/react": "^17.0.33",
     "@types/react-dom": "^17.0.10",
-<<<<<<< HEAD
     "@types/use-sync-external-store": "^0.0.2",
-    "@typescript-eslint/eslint-plugin": "^5.2.0",
-    "@typescript-eslint/parser": "^5.2.0",
-=======
     "@typescript-eslint/eslint-plugin": "^5.3.0",
     "@typescript-eslint/parser": "^5.3.0",
->>>>>>> 80dc0ec5
     "concurrently": "^6.3.0",
     "esbuild": "^0.13.12",
     "eslint": "^8.1.0",
