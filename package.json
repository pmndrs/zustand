--- conflicted
+++ resolved
@@ -1,14 +1,10 @@
 {
   "name": "zustand",
   "private": true,
-<<<<<<< HEAD
   "version": "4.0.0-experimental.0",
   "publishConfig": {
     "tag": "experimental"
   },
-=======
-  "version": "3.1.0",
->>>>>>> e28e523c
   "description": "🐻 Bear necessities for state management in React",
   "main": "index.cjs.js",
   "module": "index.js",
@@ -88,35 +84,26 @@
     ]
   },
   "devDependencies": {
-    "@babel/core": "^7.11.5",
+    "@babel/core": "^7.11.6",
     "@babel/plugin-external-helpers": "^7.10.4",
     "@babel/plugin-transform-react-jsx": "^7.10.4",
     "@babel/plugin-transform-runtime": "^7.11.5",
     "@babel/plugin-transform-typescript": "^7.11.0",
     "@babel/preset-env": "^7.11.5",
-    "@testing-library/react": "^11.0.1",
+    "@testing-library/react": "^11.0.2",
     "@types/jest": "^26.0.13",
     "@types/react": "^16.9.49",
     "@types/react-dom": "^16.9.8",
     "copyfiles": "^2.3.0",
     "husky": "^4.2.5",
-<<<<<<< HEAD
-    "jest": "^26.4.0",
-    "json": "^9.0.6",
-    "lint-staged": "^10.2.11",
-    "prettier": "^2.0.5",
-    "react": "^0.0.0-experimental-94c0244ba",
-    "react-dom": "^0.0.0-experimental-94c0244ba",
-=======
     "jest": "^26.4.2",
     "json": "^10.0.0",
     "lint-staged": "^10.3.0",
     "prettier": "^2.1.1",
-    "react": "^16.13.1",
-    "react-dom": "^16.13.1",
->>>>>>> e28e523c
+    "react": "^0.0.0-experimental-94c0244ba",
+    "react-dom": "^0.0.0-experimental-94c0244ba",
     "rimraf": "^3.0.2",
-    "rollup": "^2.26.9",
+    "rollup": "^2.26.10",
     "rollup-plugin-babel": "^4.4.0",
     "rollup-plugin-node-resolve": "^5.2.0",
     "rollup-plugin-size-snapshot": "^0.12.0",
