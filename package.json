{
  "name": "zustand",
  "private": true,
<<<<<<< HEAD
  "version": "4.0.0-alpha.4",
  "publishConfig": {
    "tag": "alpha"
  },
=======
  "version": "3.5.13",
>>>>>>> d9780c78
  "description": "🐻 Bear necessities for state management in React",
  "main": "./index.js",
  "types": "./index.d.ts",
  "files": [
    "**"
  ],
  "exports": {
    "./package.json": "./package.json",
    ".": {
      "types": "./index.d.ts",
      "module": "./esm/index.js",
      "import": "./esm/index.mjs",
      "default": "./index.js"
    },
    "./vanilla": {
      "types": "./vanilla.d.ts",
      "module": "./esm/vanilla.js",
      "import": "./esm/vanilla.mjs",
      "default": "./vanilla.js"
    },
    "./middleware": {
      "types": "./middleware.d.ts",
      "module": "./esm/middleware.js",
      "import": "./esm/middleware.mjs",
      "default": "./middleware.js"
    },
    "./shallow": {
      "types": "./shallow.d.ts",
      "module": "./esm/shallow.js",
      "import": "./esm/shallow.mjs",
      "default": "./shallow.js"
    },
    "./context": {
      "types": "./context.d.ts",
      "module": "./esm/context.js",
      "import": "./esm/context.mjs",
      "default": "./context.js"
    }
  },
  "sideEffects": false,
  "scripts": {
    "prebuild": "shx rm -rf dist",
    "build": "concurrently 'yarn:build:*'",
    "build:base": "rollup -c",
    "build:vanilla": "rollup -c --config-vanilla",
    "build:middleware": "rollup -c --config-middleware",
    "build:shallow": "rollup -c --config-shallow",
    "build:context": "rollup -c --config-context",
    "postbuild": "yarn copy",
    "eslint": "eslint --fix '*.{js,json}' '{src,tests}/**/*.{ts,tsx}'",
    "eslint:ci": "eslint '*.{js,json}' '{src,tests}/**/*.{ts,tsx}'",
    "pretest": "tsc --noEmit",
    "test": "jest",
    "test:ci": "jest",
    "test:dev": "jest --watch --no-coverage",
    "test:coverage:watch": "jest --watch",
    "copy": "shx cp -r dist/src/* dist/esm && shx mv dist/src/* dist && shx rm -rf dist/{src,tests} && shx cp package.json readme.md LICENSE dist && json -I -f dist/package.json -e \"this.private=false; this.devDependencies=undefined; this.optionalDependencies=undefined; this.scripts=undefined; this.prettier=undefined; this.jest=undefined; this['lint-staged']=undefined;\""
  },
  "engines": {
    "node": ">=12.7.0"
  },
  "prettier": {
    "semi": false,
    "trailingComma": "es5",
    "singleQuote": true,
    "jsxBracketSameLine": true,
    "tabWidth": 2,
    "printWidth": 80
  },
  "lint-staged": {
    "*.{js,ts,tsx}": [
      "prettier --write"
    ]
  },
  "repository": {
    "type": "git",
    "url": "git+https://github.com/pmndrs/zustand.git"
  },
  "keywords": [
    "react",
    "state",
    "manager",
    "management",
    "redux",
    "store"
  ],
  "author": "Paul Henschel",
  "contributors": [
    "Jeremy Holcomb (https://github.com/JeremyRH)",
    "Daishi Kato (https://github.com/dai-shi)"
  ],
  "license": "MIT",
  "bugs": {
    "url": "https://github.com/pmndrs/zustand/issues"
  },
  "homepage": "https://github.com/pmndrs/zustand",
  "jest": {
    "rootDir": ".",
    "testEnvironment": "jsdom",
    "moduleNameMapper": {
      "^zustand$": "<rootDir>/src/index.ts",
      "^zustand/(.*)$": "<rootDir>/src/$1.ts"
    },
    "modulePathIgnorePatterns": [
      "dist"
    ],
    "testRegex": "test.(js|ts|tsx)$",
    "coverageDirectory": "./coverage/",
    "collectCoverage": true,
    "coverageReporters": [
      "json",
      "html",
      "text",
      "text-summary"
    ],
    "collectCoverageFrom": [
      "src/**/*.{js,ts,tsx}",
      "tests/**/*.{js,ts,tsx}"
    ]
  },
  "dependencies": {
    "use-sync-external-store": "^0.0.0-experimental-f2c381131-20211004"
  },
  "devDependencies": {
    "@babel/core": "^7.15.8",
    "@babel/plugin-external-helpers": "^7.14.5",
    "@babel/plugin-transform-react-jsx": "^7.14.9",
    "@babel/plugin-transform-runtime": "^7.15.8",
    "@babel/plugin-transform-typescript": "^7.15.8",
    "@babel/preset-env": "^7.15.8",
    "@rollup/plugin-babel": "^5.3.0",
    "@rollup/plugin-node-resolve": "^13.0.5",
    "@rollup/plugin-typescript": "^8.2.5",
    "@testing-library/react": "^12.1.2",
    "@types/jest": "^27.0.2",
    "@types/react": "^17.0.27",
    "@types/react-dom": "^17.0.9",
<<<<<<< HEAD
    "@types/use-sync-external-store": "^0.0.0",
    "@typescript-eslint/eslint-plugin": "^4.32.0",
    "@typescript-eslint/parser": "^4.32.0",
    "concurrently": "^6.2.2",
    "esbuild": "^0.13.3",
=======
    "@typescript-eslint/eslint-plugin": "^4.33.0",
    "@typescript-eslint/parser": "^4.33.0",
    "concurrently": "^6.3.0",
    "esbuild": "^0.13.4",
>>>>>>> d9780c78
    "eslint": "^7.32.0",
    "eslint-config-prettier": "^8.3.0",
    "eslint-import-resolver-alias": "^1.1.2",
    "eslint-plugin-import": "^2.24.2",
    "eslint-plugin-jest": "^24.5.2",
    "eslint-plugin-prettier": "^4.0.0",
    "eslint-plugin-react": "^7.26.1",
    "eslint-plugin-react-hooks": "^4.2.0",
    "husky": "^7.0.2",
    "immer": "^9.0.6",
    "jest": "^27.2.4",
    "json": "^11.0.0",
    "lint-staged": "^11.2.0",
    "prettier": "^2.4.1",
    "react": "^17.0.2",
    "react-dom": "^17.0.2",
    "rollup": "^2.58.0",
    "rollup-plugin-esbuild": "^4.5.0",
    "shx": "^0.3.3",
    "typescript": "^4.4.3"
  },
  "peerDependencies": {
    "react": ">=16.8"
  },
  "peerDependenciesMeta": {
    "react": {
      "optional": true
    }
  }
}<|MERGE_RESOLUTION|>--- conflicted
+++ resolved
@@ -1,14 +1,10 @@
 {
   "name": "zustand",
   "private": true,
-<<<<<<< HEAD
   "version": "4.0.0-alpha.4",
   "publishConfig": {
     "tag": "alpha"
   },
-=======
-  "version": "3.5.13",
->>>>>>> d9780c78
   "description": "🐻 Bear necessities for state management in React",
   "main": "./index.js",
   "types": "./index.d.ts",
@@ -146,18 +142,11 @@
     "@types/jest": "^27.0.2",
     "@types/react": "^17.0.27",
     "@types/react-dom": "^17.0.9",
-<<<<<<< HEAD
     "@types/use-sync-external-store": "^0.0.0",
-    "@typescript-eslint/eslint-plugin": "^4.32.0",
-    "@typescript-eslint/parser": "^4.32.0",
-    "concurrently": "^6.2.2",
-    "esbuild": "^0.13.3",
-=======
     "@typescript-eslint/eslint-plugin": "^4.33.0",
     "@typescript-eslint/parser": "^4.33.0",
     "concurrently": "^6.3.0",
     "esbuild": "^0.13.4",
->>>>>>> d9780c78
     "eslint": "^7.32.0",
     "eslint-config-prettier": "^8.3.0",
     "eslint-import-resolver-alias": "^1.1.2",
