{
  "name": "zustand",
  "private": true,
<<<<<<< HEAD
  "version": "4.0.0-alpha.5",
  "publishConfig": {
    "tag": "alpha"
  },
=======
  "version": "3.6.2",
>>>>>>> feef4d4d
  "description": "🐻 Bear necessities for state management in React",
  "main": "./index.js",
  "types": "./index.d.ts",
  "files": [
    "**"
  ],
  "exports": {
    "./package.json": "./package.json",
    ".": {
      "types": "./index.d.ts",
      "module": "./esm/index.js",
      "import": "./esm/index.mjs",
      "default": "./index.js"
    },
    "./vanilla": {
      "types": "./vanilla.d.ts",
      "module": "./esm/vanilla.js",
      "import": "./esm/vanilla.mjs",
      "default": "./vanilla.js"
    },
    "./middleware": {
      "types": "./middleware.d.ts",
      "module": "./esm/middleware.js",
      "import": "./esm/middleware.mjs",
      "default": "./middleware.js"
    },
    "./shallow": {
      "types": "./shallow.d.ts",
      "module": "./esm/shallow.js",
      "import": "./esm/shallow.mjs",
      "default": "./shallow.js"
    },
    "./context": {
      "types": "./context.d.ts",
      "module": "./esm/context.js",
      "import": "./esm/context.mjs",
      "default": "./context.js"
    }
  },
  "sideEffects": false,
  "scripts": {
    "prebuild": "shx rm -rf dist",
    "build": "concurrently 'yarn:build:*'",
    "build:base": "rollup -c",
    "build:vanilla": "rollup -c --config-vanilla",
    "build:middleware": "rollup -c --config-middleware",
    "build:shallow": "rollup -c --config-shallow",
    "build:context": "rollup -c --config-context",
    "postbuild": "yarn copy",
    "eslint": "eslint --fix '*.{js,json}' '{src,tests}/**/*.{ts,tsx}'",
    "eslint:ci": "eslint '*.{js,json}' '{src,tests}/**/*.{ts,tsx}'",
    "pretest": "tsc --noEmit",
    "test": "jest",
    "test:ci": "jest",
    "test:dev": "jest --watch --no-coverage",
    "test:coverage:watch": "jest --watch",
    "copy": "shx cp -r dist/src/* dist/esm && shx mv dist/src/* dist && shx rm -rf dist/{src,tests} && shx cp package.json readme.md LICENSE dist && json -I -f dist/package.json -e \"this.private=false; this.devDependencies=undefined; this.optionalDependencies=undefined; this.scripts=undefined; this.prettier=undefined; this.jest=undefined; this['lint-staged']=undefined;\""
  },
  "engines": {
    "node": ">=12.7.0"
  },
  "prettier": {
    "semi": false,
    "trailingComma": "es5",
    "singleQuote": true,
    "bracketSameLine": true,
    "tabWidth": 2,
    "printWidth": 80
  },
  "lint-staged": {
    "*.{js,ts,tsx}": [
      "prettier --write"
    ]
  },
  "repository": {
    "type": "git",
    "url": "git+https://github.com/pmndrs/zustand.git"
  },
  "keywords": [
    "react",
    "state",
    "manager",
    "management",
    "redux",
    "store"
  ],
  "author": "Paul Henschel",
  "contributors": [
    "Jeremy Holcomb (https://github.com/JeremyRH)",
    "Daishi Kato (https://github.com/dai-shi)"
  ],
  "license": "MIT",
  "bugs": {
    "url": "https://github.com/pmndrs/zustand/issues"
  },
  "homepage": "https://github.com/pmndrs/zustand",
  "jest": {
    "rootDir": ".",
    "testEnvironment": "jsdom",
    "moduleNameMapper": {
      "^zustand$": "<rootDir>/src/index.ts",
      "^zustand/(.*)$": "<rootDir>/src/$1.ts"
    },
    "modulePathIgnorePatterns": [
      "dist"
    ],
    "testRegex": "test.(js|ts|tsx)$",
    "coverageDirectory": "./coverage/",
    "collectCoverage": true,
    "coverageReporters": [
      "json",
      "html",
      "text",
      "text-summary"
    ],
    "collectCoverageFrom": [
      "src/**/*.{js,ts,tsx}",
      "tests/**/*.{js,ts,tsx}"
    ]
  },
  "dependencies": {
    "use-sync-external-store": "0.0.0-experimental-4298ddbc5-20211023"
  },
  "devDependencies": {
    "@babel/core": "^7.16.0",
    "@babel/plugin-external-helpers": "^7.16.0",
    "@babel/plugin-transform-react-jsx": "^7.16.0",
    "@babel/plugin-transform-runtime": "^7.16.0",
    "@babel/plugin-transform-typescript": "^7.16.0",
    "@babel/preset-env": "^7.16.0",
    "@rollup/plugin-babel": "^5.3.0",
    "@rollup/plugin-node-resolve": "^13.0.6",
    "@rollup/plugin-typescript": "^8.3.0",
    "@testing-library/react": "^12.1.2",
    "@types/jest": "^27.0.2",
    "@types/react": "^17.0.33",
    "@types/react-dom": "^17.0.10",
    "@types/use-sync-external-store": "^0.0.0",
    "@typescript-eslint/eslint-plugin": "^5.2.0",
    "@typescript-eslint/parser": "^5.2.0",
    "concurrently": "^6.3.0",
    "esbuild": "^0.13.10",
    "eslint": "^8.1.0",
    "eslint-config-prettier": "^8.3.0",
    "eslint-import-resolver-alias": "^1.1.2",
    "eslint-plugin-import": "^2.25.2",
    "eslint-plugin-jest": "^25.2.2",
    "eslint-plugin-prettier": "^4.0.0",
    "eslint-plugin-react": "^7.26.1",
    "eslint-plugin-react-hooks": "^4.2.0",
    "husky": "^7.0.4",
    "immer": "^9.0.6",
    "jest": "^27.3.1",
    "json": "^11.0.0",
    "lint-staged": "^11.2.6",
    "prettier": "^2.4.1",
    "react": "^17.0.2",
    "react-dom": "^17.0.2",
    "rollup": "^2.58.3",
    "rollup-plugin-esbuild": "^4.6.0",
    "shx": "^0.3.3",
    "typescript": "^4.4.4"
  },
  "peerDependencies": {
    "react": ">=16.8"
  },
  "peerDependenciesMeta": {
    "react": {
      "optional": true
    }
  }
}<|MERGE_RESOLUTION|>--- conflicted
+++ resolved
@@ -1,14 +1,10 @@
 {
   "name": "zustand",
   "private": true,
-<<<<<<< HEAD
   "version": "4.0.0-alpha.5",
   "publishConfig": {
     "tag": "alpha"
   },
-=======
-  "version": "3.6.2",
->>>>>>> feef4d4d
   "description": "🐻 Bear necessities for state management in React",
   "main": "./index.js",
   "types": "./index.d.ts",
