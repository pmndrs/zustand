--- conflicted
+++ resolved
@@ -128,12 +128,7 @@
     ]
   },
   "dependencies": {
-<<<<<<< HEAD
-    "@types/use-sync-external-store": "^0.0.3",
-    "use-sync-external-store": "1.0.0-beta-96ca8d915-20211115"
-=======
     "use-sync-external-store": "1.0.0-beta-12bffc78d-20211206"
->>>>>>> fd47b39d
   },
   "devDependencies": {
     "@babel/core": "^7.16.0",
