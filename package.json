{
  "name": "zustand",
  "description": "🐻 Bear necessities for state management in React",
  "private": true,
<<<<<<< HEAD
  "type": "commonjs",
  "version": "5.0.0-beta.2",
  "publishConfig": {
    "tag": "next"
  },
=======
  "version": "4.5.5",
>>>>>>> ded02e9f
  "main": "./index.js",
  "types": "./index.d.ts",
  "typesVersions": {
    ">=4.5": {
      "esm/*": [
        "esm/*"
      ],
      "*": [
        "*"
      ]
    },
    "*": {
      "esm/*": [
        "ts_version_4.5_and_above_is_required.d.ts"
      ],
      "*": [
        "ts_version_4.5_and_above_is_required.d.ts"
      ]
    }
  },
  "exports": {
    "./package.json": "./package.json",
    ".": {
      "import": {
        "types": "./esm/index.d.mts",
        "default": "./esm/index.mjs"
      },
      "default": {
        "types": "./index.d.ts",
        "default": "./index.js"
      }
    },
    "./*": {
      "import": {
        "types": "./esm/*.d.mts",
        "default": "./esm/*.mjs"
      },
      "default": {
        "types": "./*.d.ts",
        "default": "./*.js"
      }
    }
  },
  "files": [
    "**"
  ],
  "sideEffects": false,
  "scripts": {
    "prebuild": "shx rm -rf dist",
    "build": "pnpm run prebuild && pnpm run '/^build:.*/' && pnpm run postbuild",
    "build:base": "rollup -c",
    "build:vanilla": "rollup -c --config-vanilla",
    "build:react": "rollup -c --config-react",
    "build:middleware": "rollup -c --config-middleware",
    "build:middleware:immer": "rollup -c --config-middleware_immer",
    "build:shallow": "rollup -c --config-shallow",
    "build:vanilla:shallow": "rollup -c --config-vanilla_shallow",
    "build:react:shallow": "rollup -c --config-react_shallow",
    "build:traditional": "rollup -c --config-traditional",
    "postbuild": "pnpm patch-d-ts && pnpm copy && pnpm patch-old-ts && pnpm patch-esm-ts",
    "prettier": "prettier \"*.{js,json,md}\" \"{examples,src,tests,docs}/**/*.{js,jsx,ts,tsx,md,mdx}\" --write",
    "eslint": "eslint --no-eslintrc --c .eslintrc.json --fix '*.{js,ts}' '{src,tests}/**/*.{ts,tsx}'",
    "test": "pnpm run '/^test:.*/'",
    "test:format": "prettier '*.{js,json,md}' '{examples,src,tests,docs}/**/*.{js,jsx,ts,tsx,md,mdx}' --list-different",
    "test:types": "tsc --noEmit",
    "test:lint": "eslint  --no-eslintrc --c .eslintrc.json '*.{js,ts}' '{src,tests}/**/*.{ts,tsx}'",
    "test:spec": "vitest run",
    "patch-d-ts": "node -e \"var {entries}=require('./rollup.config.js');require('shelljs').find('dist/**/*.d.ts').forEach(f=>{entries.forEach(({find,replacement})=>require('shelljs').sed('-i',new RegExp(' from \\''+find.source.slice(0,-1)+'\\';$'),' from \\''+replacement+'\\';',f));require('shelljs').sed('-i',/ from '(\\.[^']+)\\.ts';$/,' from \\'\\$1\\';',f)})\"",
    "copy": "shx cp -r dist/src/* dist/esm && shx cp -r dist/src/* dist && shx rm -rf dist/src && shx rm -rf dist/{src,tests} && shx cp package.json readme.md LICENSE dist && json -I -f dist/package.json -e \"this.private=false; this.devDependencies=undefined; this.optionalDependencies=undefined; this.scripts=undefined; this.prettier=undefined;\"",
    "patch-old-ts": "shx touch dist/ts_version_4.5_and_above_is_required.d.ts",
    "patch-esm-ts": "node -e \"require('shelljs').find('dist/esm/**/*.d.ts').forEach(f=>{var f2=f.replace(/\\.ts$/,'.mts');require('fs').renameSync(f,f2);require('shelljs').sed('-i',/ from '(\\.[^']+)';$/,' from \\'\\$1.mjs\\';',f2);require('shelljs').sed('-i',/^declare module '(\\.[^']+)'/,'declare module \\'\\$1.mjs\\'',f2)})\""
  },
  "engines": {
    "node": ">=12.20.0"
  },
  "prettier": {
    "semi": false,
    "singleQuote": true
  },
  "repository": {
    "type": "git",
    "url": "git+https://github.com/pmndrs/zustand.git"
  },
  "keywords": [
    "react",
    "state",
    "manager",
    "management",
    "redux",
    "store"
  ],
  "author": "Paul Henschel",
  "contributors": [
    "Jeremy Holcomb (https://github.com/JeremyRH)",
    "Daishi Kato (https://github.com/dai-shi)"
  ],
  "license": "MIT",
  "bugs": {
    "url": "https://github.com/pmndrs/zustand/issues"
  },
  "homepage": "https://github.com/pmndrs/zustand",
  "packageManager": "pnpm@8.15.0",
<<<<<<< HEAD
  "devDependencies": {
=======
  "dependencies": {
    "use-sync-external-store": "1.2.2"
  },
  "devDependencies": {
    "@babel/core": "^7.25.2",
    "@babel/plugin-external-helpers": "^7.24.7",
    "@babel/plugin-transform-react-jsx": "^7.25.2",
    "@babel/plugin-transform-runtime": "^7.24.7",
    "@babel/plugin-transform-typescript": "^7.25.2",
    "@babel/preset-env": "^7.25.3",
>>>>>>> ded02e9f
    "@redux-devtools/extension": "^3.3.0",
    "@rollup/plugin-alias": "^5.1.0",
    "@rollup/plugin-node-resolve": "^15.2.3",
    "@rollup/plugin-replace": "^5.0.6",
    "@rollup/plugin-typescript": "^11.1.6",
    "@testing-library/react": "^16.0.0",
    "@types/node": "^22.3.0",
    "@types/react": "^18.3.3",
    "@types/react-dom": "^18.3.0",
    "@types/use-sync-external-store": "^0.0.6",
<<<<<<< HEAD
    "@typescript-eslint/eslint-plugin": "^7.14.1",
    "@typescript-eslint/parser": "^7.14.1",
    "@vitest/coverage-v8": "^1.6.0",
    "@vitest/ui": "^1.6.0",
    "esbuild": "^0.21.5",
=======
    "@typescript-eslint/eslint-plugin": "^8.1.0",
    "@typescript-eslint/parser": "^8.1.0",
    "@vitest/coverage-v8": "^2.0.5",
    "@vitest/ui": "^2.0.5",
    "downlevel-dts": "^0.11.0",
    "esbuild": "^0.23.0",
>>>>>>> ded02e9f
    "eslint": "8.57.0",
    "eslint-config-prettier": "^9.1.0",
    "eslint-import-resolver-alias": "^1.1.2",
    "eslint-plugin-import": "^2.29.1",
    "eslint-plugin-prettier": "^5.2.1",
    "eslint-plugin-react": "^7.35.0",
    "eslint-plugin-react-compiler": "0.0.0-experimental-2eea4a6-20240814",
    "eslint-plugin-react-hooks": "^4.6.2",
    "eslint-plugin-vitest": "^0.5.4",
    "immer": "^10.1.1",
    "jsdom": "^24.1.1",
    "json": "^11.0.0",
    "prettier": "^3.3.3",
    "react": "19.0.0-rc.0",
    "react-dom": "19.0.0-rc.0",
    "redux": "^5.0.1",
    "rollup": "^4.20.0",
    "rollup-plugin-esbuild": "^6.1.1",
    "shelljs": "^0.8.5",
    "shx": "^0.3.4",
<<<<<<< HEAD
    "typescript": "^5.5.2",
    "use-sync-external-store": "^1.2.2",
    "vitest": "^1.6.0"
=======
    "typescript": "^5.5.4",
    "vitest": "^2.0.5"
>>>>>>> ded02e9f
  },
  "peerDependencies": {
    "@types/react": ">=18.0.0",
    "immer": ">=9.0.6",
    "react": ">=18.0.0",
    "use-sync-external-store": ">=1.2.0"
  },
  "peerDependenciesMeta": {
    "@types/react": {
      "optional": true
    },
    "immer": {
      "optional": true
    },
    "react": {
      "optional": true
    },
    "use-sync-external-store": {
      "optional": true
    }
  }
}<|MERGE_RESOLUTION|>--- conflicted
+++ resolved
@@ -2,15 +2,11 @@
   "name": "zustand",
   "description": "🐻 Bear necessities for state management in React",
   "private": true,
-<<<<<<< HEAD
   "type": "commonjs",
   "version": "5.0.0-beta.2",
   "publishConfig": {
     "tag": "next"
   },
-=======
-  "version": "4.5.5",
->>>>>>> ded02e9f
   "main": "./index.js",
   "types": "./index.d.ts",
   "typesVersions": {
@@ -113,44 +109,22 @@
   },
   "homepage": "https://github.com/pmndrs/zustand",
   "packageManager": "pnpm@8.15.0",
-<<<<<<< HEAD
   "devDependencies": {
-=======
-  "dependencies": {
-    "use-sync-external-store": "1.2.2"
-  },
-  "devDependencies": {
-    "@babel/core": "^7.25.2",
-    "@babel/plugin-external-helpers": "^7.24.7",
-    "@babel/plugin-transform-react-jsx": "^7.25.2",
-    "@babel/plugin-transform-runtime": "^7.24.7",
-    "@babel/plugin-transform-typescript": "^7.25.2",
-    "@babel/preset-env": "^7.25.3",
->>>>>>> ded02e9f
     "@redux-devtools/extension": "^3.3.0",
     "@rollup/plugin-alias": "^5.1.0",
     "@rollup/plugin-node-resolve": "^15.2.3",
-    "@rollup/plugin-replace": "^5.0.6",
+    "@rollup/plugin-replace": "^5.0.7",
     "@rollup/plugin-typescript": "^11.1.6",
     "@testing-library/react": "^16.0.0",
     "@types/node": "^22.3.0",
     "@types/react": "^18.3.3",
     "@types/react-dom": "^18.3.0",
     "@types/use-sync-external-store": "^0.0.6",
-<<<<<<< HEAD
-    "@typescript-eslint/eslint-plugin": "^7.14.1",
-    "@typescript-eslint/parser": "^7.14.1",
-    "@vitest/coverage-v8": "^1.6.0",
-    "@vitest/ui": "^1.6.0",
-    "esbuild": "^0.21.5",
-=======
     "@typescript-eslint/eslint-plugin": "^8.1.0",
     "@typescript-eslint/parser": "^8.1.0",
     "@vitest/coverage-v8": "^2.0.5",
     "@vitest/ui": "^2.0.5",
-    "downlevel-dts": "^0.11.0",
     "esbuild": "^0.23.0",
->>>>>>> ded02e9f
     "eslint": "8.57.0",
     "eslint-config-prettier": "^9.1.0",
     "eslint-import-resolver-alias": "^1.1.2",
@@ -171,14 +145,9 @@
     "rollup-plugin-esbuild": "^6.1.1",
     "shelljs": "^0.8.5",
     "shx": "^0.3.4",
-<<<<<<< HEAD
-    "typescript": "^5.5.2",
+    "typescript": "^5.5.4",
     "use-sync-external-store": "^1.2.2",
-    "vitest": "^1.6.0"
-=======
-    "typescript": "^5.5.4",
     "vitest": "^2.0.5"
->>>>>>> ded02e9f
   },
   "peerDependencies": {
     "@types/react": ">=18.0.0",
