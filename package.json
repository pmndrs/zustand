--- conflicted
+++ resolved
@@ -1,14 +1,10 @@
 {
   "name": "zustand",
   "private": true,
-<<<<<<< HEAD
   "version": "4.0.0-alpha.0",
   "publishConfig": {
     "tag": "alpha"
   },
-=======
-  "version": "3.5.7",
->>>>>>> b941d444
   "description": "🐻 Bear necessities for state management in React",
   "main": "index.js",
   "module": "esm/index.js",
@@ -158,17 +154,10 @@
     "jest": "^27.0.6",
     "json": "^11.0.0",
     "lint-staged": "^11.0.0",
-<<<<<<< HEAD
-    "prettier": "^2.3.0",
+    "prettier": "^2.3.2",
     "react": "alpha",
     "react-dom": "alpha",
-    "rollup": "^2.50.6",
-=======
-    "prettier": "^2.3.2",
-    "react": "^17.0.2",
-    "react-dom": "^17.0.2",
     "rollup": "^2.53.0",
->>>>>>> b941d444
     "rollup-plugin-esbuild": "^4.5.0",
     "rollup-plugin-size-snapshot": "^0.12.0",
     "shx": "^0.3.3",
