--- conflicted
+++ resolved
@@ -1,14 +1,10 @@
 {
   "name": "zustand",
   "private": true,
-<<<<<<< HEAD
   "version": "4.0.0-experimental.0",
   "publishConfig": {
     "tag": "experimental"
   },
-=======
-  "version": "3.5.1",
->>>>>>> f2a0efa2
   "description": "🐻 Bear necessities for state management in React",
   "main": "index.js",
   "module": "esm/index.js",
@@ -152,17 +148,10 @@
     "json": "^11.0.0",
     "lint-staged": "^10.5.4",
     "prettier": "^2.2.1",
-<<<<<<< HEAD
     "react": "experimental",
     "react-dom": "experimental",
-    "rollup": "^2.44.0",
-    "rollup-plugin-esbuild": "^3.0.2",
-=======
-    "react": "^17.0.2",
-    "react-dom": "^17.0.2",
     "rollup": "^2.47.0",
     "rollup-plugin-esbuild": "^4.2.3",
->>>>>>> f2a0efa2
     "rollup-plugin-size-snapshot": "^0.12.0",
     "shx": "^0.3.3",
     "typescript": "^4.2.4"
