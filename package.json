{
  "name": "zustand",
  "private": true,
  "version": "4.3.7",
  "description": "🐻 Bear necessities for state management in React",
  "main": "./index.js",
  "types": "./index.d.ts",
  "typesVersions": {
    "<4.0": {
      "esm/*": [
        "ts3.4/*"
      ],
      "*": [
        "ts3.4/*"
      ]
    }
  },
  "files": [
    "**"
  ],
  "exports": {
    "./package.json": "./package.json",
    ".": {
      "types": "./index.d.ts",
      "import": {
        "types": "./esm/index.d.mts",
        "default": "./esm/index.mjs"
      },
      "module": "./esm/index.js",
      "default": "./index.js"
    },
    "./vanilla": {
      "types": "./vanilla.d.ts",
      "import": {
        "types": "./esm/vanilla.d.mts",
        "default": "./esm/vanilla.mjs"
      },
      "module": "./esm/vanilla.js",
      "default": "./vanilla.js"
    },
    "./middleware": {
      "types": "./middleware.d.ts",
      "import": {
        "types": "./esm/middleware.d.mts",
        "default": "./esm/middleware.mjs"
      },
      "module": "./esm/middleware.js",
      "default": "./middleware.js"
    },
    "./middleware/immer": {
      "types": "./middleware/immer.d.ts",
      "import": {
        "types": "./esm/middleware/immer.d.mts",
        "default": "./esm/middleware/immer.mjs"
      },
      "module": "./esm/middleware/immer.js",
      "default": "./middleware/immer.js"
    },
    "./shallow": {
      "types": "./shallow.d.ts",
      "import": {
        "types": "./esm/shallow.d.mts",
        "default": "./esm/shallow.mjs"
      },
      "module": "./esm/shallow.js",
      "default": "./shallow.js"
    },
    "./context": {
      "types": "./context.d.ts",
      "import": {
        "types": "./esm/context.d.mts",
        "default": "./esm/context.mjs"
      },
      "module": "./esm/context.js",
      "default": "./context.js"
    }
  },
  "sideEffects": false,
  "scripts": {
    "prebuild": "shx rm -rf dist",
    "build": "concurrently -m 8 'yarn:build:*'",
    "build:base": "rollup -c",
    "build:vanilla": "rollup -c --config-vanilla",
    "build:middleware": "rollup -c --config-middleware",
    "build:middleware:immer": "rollup -c --config-middleware_immer",
    "build:shallow": "rollup -c --config-shallow",
    "build:context": "rollup -c --config-context",
    "postbuild": "yarn patch-d-ts && yarn copy && yarn patch-esm-ts",
    "prettier": "prettier \"*.{js,json,md}\" \"{examples,src,tests,docs}/**/*.{js,jsx,ts,tsx,md,mdx}\" --write",
    "prettier:ci": "prettier '*.{js,json,md}' '{examples,src,tests,docs}/**/*.{js,jsx,ts,tsx,md,mdx}' --list-different",
    "eslint": "eslint --no-eslintrc --c .eslintrc.json --fix '*.{js,json}' '{src,tests}/**/*.{ts,tsx}'",
    "eslint:ci": "eslint  --no-eslintrc --c .eslintrc.json '*.{js,json}' '{src,tests}/**/*.{ts,tsx}'",
    "pretest": "tsc --noEmit",
<<<<<<< HEAD
    "test": "vitest --ui --coverage",
    "test:ci": "vitest",
    "copy": "shx cp -r dist/src/* dist/esm && shx cp -r dist/src/* dist && shx rm -rf dist/src && shx rm -rf dist/{src,tests} && downlevel-dts dist dist/ts3.4 && shx cp package.json readme.md LICENSE dist && json -I -f dist/package.json -e \"this.private=false; this.devDependencies=undefined; this.optionalDependencies=undefined; this.scripts=undefined; this.prettier=undefined;\"",
=======
    "test": "yarn node --experimental-vm-modules $(yarn bin jest)",
    "test:ci": "yarn node --experimental-vm-modules $(yarn bin jest)",
    "test:dev": "yarn node --experimental-vm-modules $(yarn bin jest) --watch --no-coverage",
    "test:coverage:watch": "yarn node --experimental-vm-modules $(yarn bin jest) --watch",
    "patch-d-ts": "node -e \"var {entries}=require('./rollup.config.js');require('shelljs').find('dist/**/*.d.ts').forEach(f=>{entries.forEach(({find,replacement})=>require('shelljs').sed('-i',new RegExp(' from \\''+find.source.slice(0,-1)+'\\';$'),' from \\''+replacement+'\\';',f));require('shelljs').sed('-i',/ from '(\\.[^']+)\\.ts';$/,' from \\'\\$1\\';',f)})\"",
    "copy": "shx cp -r dist/src/* dist/esm && shx cp -r dist/src/* dist && shx rm -rf dist/src && shx rm -rf dist/{src,tests} && downlevel-dts dist dist/ts3.4 && shx cp package.json readme.md LICENSE dist && json -I -f dist/package.json -e \"this.private=false; this.devDependencies=undefined; this.optionalDependencies=undefined; this.scripts=undefined; this.prettier=undefined; this.jest=undefined;\"",
>>>>>>> f37530fc
    "patch-esm-ts": "node -e \"require('shelljs').find('dist/esm/**/*.d.ts').forEach(f=>{var f2=f.replace(/\\.ts$/,'.mts');require('fs').copyFileSync(f,f2);require('shelljs').sed('-i',/ from '(\\.[^']+)';$/,' from \\'\\$1.mjs\\';',f2);require('shelljs').sed('-i',/^declare module '(\\.[^']+)'/,'declare module \\'\\$1.mjs\\'',f2)})\""
  },
  "engines": {
    "node": ">=12.7.0"
  },
  "prettier": {
    "semi": false,
    "trailingComma": "es5",
    "singleQuote": true,
    "bracketSameLine": true,
    "tabWidth": 2,
    "printWidth": 80
  },
  "repository": {
    "type": "git",
    "url": "git+https://github.com/pmndrs/zustand.git"
  },
  "keywords": [
    "react",
    "state",
    "manager",
    "management",
    "redux",
    "store"
  ],
  "author": "Paul Henschel",
  "contributors": [
    "Jeremy Holcomb (https://github.com/JeremyRH)",
    "Daishi Kato (https://github.com/dai-shi)"
  ],
  "license": "MIT",
  "bugs": {
    "url": "https://github.com/pmndrs/zustand/issues"
  },
  "homepage": "https://github.com/pmndrs/zustand",
  "dependencies": {
    "@vitest/ui": "^0.30.1",
    "eslint-plugin-vitest": "^0.1.4",
    "use-sync-external-store": "1.2.0"
  },
  "devDependencies": {
    "@babel/core": "^7.21.4",
    "@babel/plugin-external-helpers": "^7.18.6",
    "@babel/plugin-transform-react-jsx": "^7.21.0",
    "@babel/plugin-transform-runtime": "^7.21.4",
    "@babel/plugin-transform-typescript": "^7.21.3",
    "@babel/preset-env": "^7.21.4",
    "@redux-devtools/extension": "^3.2.5",
    "@rollup/plugin-alias": "^4.0.3",
    "@rollup/plugin-babel": "^6.0.3",
    "@rollup/plugin-node-resolve": "^15.0.1",
    "@rollup/plugin-replace": "^5.0.2",
    "@rollup/plugin-terser": "^0.4.0",
    "@rollup/plugin-typescript": "^11.0.0",
    "@testing-library/react": "^14.0.0",
    "@types/react": "^18.0.31",
    "@types/react-dom": "^18.0.11",
    "@types/use-sync-external-store": "^0.0.3",
    "@typescript-eslint/eslint-plugin": "^5.57.0",
    "@typescript-eslint/parser": "^5.57.0",
    "@vitest/coverage-c8": "^0.30.1",
    "concurrently": "^8.0.1",
    "downlevel-dts": "^0.11.0",
    "esbuild": "^0.17.14",
    "eslint": "^8.37.0",
    "eslint-config-prettier": "^8.8.0",
    "eslint-import-resolver-alias": "^1.1.2",
    "eslint-plugin-import": "^2.27.5",
    "eslint-plugin-prettier": "^4.2.1",
    "eslint-plugin-react": "^7.32.2",
    "eslint-plugin-react-hooks": "^4.6.0",
    "immer": "^9.0.21",
    "jsdom": "^21.1.1",
    "json": "^11.0.0",
    "prettier": "^2.8.7",
    "react": "^18.2.0",
    "react-dom": "^18.2.0",
    "redux": "5.0.0-alpha.1",
    "rollup": "^3.20.2",
    "rollup-plugin-esbuild": "^5.0.0",
    "shx": "^0.3.4",
    "typescript": "^5.0.3",
    "vitest": "^0.30.1"
  },
  "peerDependencies": {
    "immer": ">=9.0",
    "react": ">=16.8"
  },
  "peerDependenciesMeta": {
    "immer": {
      "optional": true
    },
    "react": {
      "optional": true
    }
  }
}<|MERGE_RESOLUTION|>--- conflicted
+++ resolved
@@ -91,18 +91,10 @@
     "eslint": "eslint --no-eslintrc --c .eslintrc.json --fix '*.{js,json}' '{src,tests}/**/*.{ts,tsx}'",
     "eslint:ci": "eslint  --no-eslintrc --c .eslintrc.json '*.{js,json}' '{src,tests}/**/*.{ts,tsx}'",
     "pretest": "tsc --noEmit",
-<<<<<<< HEAD
     "test": "vitest --ui --coverage",
     "test:ci": "vitest",
-    "copy": "shx cp -r dist/src/* dist/esm && shx cp -r dist/src/* dist && shx rm -rf dist/src && shx rm -rf dist/{src,tests} && downlevel-dts dist dist/ts3.4 && shx cp package.json readme.md LICENSE dist && json -I -f dist/package.json -e \"this.private=false; this.devDependencies=undefined; this.optionalDependencies=undefined; this.scripts=undefined; this.prettier=undefined;\"",
-=======
-    "test": "yarn node --experimental-vm-modules $(yarn bin jest)",
-    "test:ci": "yarn node --experimental-vm-modules $(yarn bin jest)",
-    "test:dev": "yarn node --experimental-vm-modules $(yarn bin jest) --watch --no-coverage",
-    "test:coverage:watch": "yarn node --experimental-vm-modules $(yarn bin jest) --watch",
     "patch-d-ts": "node -e \"var {entries}=require('./rollup.config.js');require('shelljs').find('dist/**/*.d.ts').forEach(f=>{entries.forEach(({find,replacement})=>require('shelljs').sed('-i',new RegExp(' from \\''+find.source.slice(0,-1)+'\\';$'),' from \\''+replacement+'\\';',f));require('shelljs').sed('-i',/ from '(\\.[^']+)\\.ts';$/,' from \\'\\$1\\';',f)})\"",
     "copy": "shx cp -r dist/src/* dist/esm && shx cp -r dist/src/* dist && shx rm -rf dist/src && shx rm -rf dist/{src,tests} && downlevel-dts dist dist/ts3.4 && shx cp package.json readme.md LICENSE dist && json -I -f dist/package.json -e \"this.private=false; this.devDependencies=undefined; this.optionalDependencies=undefined; this.scripts=undefined; this.prettier=undefined; this.jest=undefined;\"",
->>>>>>> f37530fc
     "patch-esm-ts": "node -e \"require('shelljs').find('dist/esm/**/*.d.ts').forEach(f=>{var f2=f.replace(/\\.ts$/,'.mts');require('fs').copyFileSync(f,f2);require('shelljs').sed('-i',/ from '(\\.[^']+)';$/,' from \\'\\$1.mjs\\';',f2);require('shelljs').sed('-i',/^declare module '(\\.[^']+)'/,'declare module \\'\\$1.mjs\\'',f2)})\""
   },
   "engines": {
