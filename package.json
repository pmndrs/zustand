--- conflicted
+++ resolved
@@ -1,14 +1,10 @@
 {
   "name": "zustand",
   "private": true,
-<<<<<<< HEAD
   "version": "5.0.0-alpha.2",
   "publishConfig": {
     "tag": "next"
   },
-=======
-  "version": "4.5.1",
->>>>>>> 6109bc3b
   "description": "🐻 Bear necessities for state management in React",
   "main": "./index.js",
   "types": "./index.d.ts",
@@ -134,12 +130,7 @@
     "@vitest/coverage-v8": "0.33.0",
     "@vitest/ui": "0.33.0",
     "concurrently": "^8.2.2",
-<<<<<<< HEAD
-    "esbuild": "^0.19.11",
-=======
-    "downlevel-dts": "^0.11.0",
     "esbuild": "^0.20.0",
->>>>>>> 6109bc3b
     "eslint": "^8.56.0",
     "eslint-config-prettier": "^9.1.0",
     "eslint-import-resolver-alias": "^1.1.2",
