--- conflicted
+++ resolved
@@ -192,11 +192,7 @@
     "rollup-plugin-esbuild": "^4.9.1",
     "rollup-plugin-terser": "^7.0.2",
     "shx": "^0.3.4",
-<<<<<<< HEAD
     "typescript": "^4.7.4"
-=======
-    "typescript": "^4.6.4"
->>>>>>> 3d764b0a
   },
   "resolutions": {
     "date-fns": "2.27.0"
