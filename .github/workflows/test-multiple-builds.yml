name: Test Multiple Builds

on:
  push:
    branches: [main]
  pull_request:
    types: [opened, synchronize]

jobs:
  test_matrix:
    runs-on: ubuntu-latest
    strategy:
      fail-fast: false
      matrix:
        build: [cjs, esm]
        env: [development] # [development, production]
    steps:
      - uses: actions/checkout@v3
<<<<<<< HEAD
      - uses: actions/setup-node@v3
        with:
          node-version: '18'
          cache: yarn
      - run: git fetch --depth=1 origin +refs/tags/*:refs/tags/*
      - run: yarn install --frozen-lockfile --check-files
      - run: yarn build
=======
      - uses: pnpm/action-setup@v2
        with:
          version: 8.2.0
      - uses: actions/setup-node@v3
        with:
          node-version: 18
          cache: 'pnpm'
          cache-dependency-path: '**/pnpm-lock.yaml'
      - run: pnpm install --frozen-lockfile
      - run: pnpm build
      - name: Use React 17 for production test
        if: ${{ matrix.env == 'production' }}
        run: |
          pnpm add -D react@17.0.2 react-dom@17.0.2 @testing-library/react@12.1.4
>>>>>>> 6d638305
      - name: Patch for DEV-ONLY
        if: ${{ matrix.env == 'development' }}
        run: |
          sed -i~ "s/it[.a-zA-Z]*('\[DEV-ONLY\]/it('/" tests/*.tsx
          sed -i~ "s/it[.a-zA-Z]*('\[PRD-ONLY\]/it.skip('/" tests/*.tsx
      - name: Patch for PRD-ONLY
        if: ${{ matrix.env == 'production' }}
        run: |
          sed -i~ "s/it[.a-zA-Z]*('\[PRD-ONLY\]/it('/" tests/*.tsx
          sed -i~ "s/it[.a-zA-Z]*('\[DEV-ONLY\]/it.skip('/" tests/*.tsx
      - name: Patch for CJS
        if: ${{ matrix.build == 'cjs' }}
        run: |
          sed -i~ "s/resolve('\.\/src\(.*\)\.ts')/resolve('\.\/dist\1.js')/" vitest.config.ts
      - name: Patch for ESM
        if: ${{ matrix.build == 'esm' }}
        run: |
          sed -i~ "s/resolve('\.\/src\(.*\)\.ts')/resolve('\.\/dist\/esm\1.mjs')/" vitest.config.ts
          sed -i~ "1s/^/import.meta.env=import.meta.env||{};import.meta.env.MODE='${NODE_ENV}';/" tests/*.tsx
        env:
          NODE_ENV: ${{ matrix.env }}
      - name: Test ${{ matrix.build }} ${{ matrix.env }}
        run: |
          pnpm test:spec
        env:
          NODE_ENV: ${{ matrix.env }}<|MERGE_RESOLUTION|>--- conflicted
+++ resolved
@@ -16,15 +16,6 @@
         env: [development] # [development, production]
     steps:
       - uses: actions/checkout@v3
-<<<<<<< HEAD
-      - uses: actions/setup-node@v3
-        with:
-          node-version: '18'
-          cache: yarn
-      - run: git fetch --depth=1 origin +refs/tags/*:refs/tags/*
-      - run: yarn install --frozen-lockfile --check-files
-      - run: yarn build
-=======
       - uses: pnpm/action-setup@v2
         with:
           version: 8.2.0
@@ -35,11 +26,6 @@
           cache-dependency-path: '**/pnpm-lock.yaml'
       - run: pnpm install --frozen-lockfile
       - run: pnpm build
-      - name: Use React 17 for production test
-        if: ${{ matrix.env == 'production' }}
-        run: |
-          pnpm add -D react@17.0.2 react-dom@17.0.2 @testing-library/react@12.1.4
->>>>>>> 6d638305
       - name: Patch for DEV-ONLY
         if: ${{ matrix.env == 'development' }}
         run: |
