--- conflicted
+++ resolved
@@ -67,11 +67,7 @@
       - name: Patch for UMD
         if: ${{ matrix.build == 'umd' }}
         run: |
-<<<<<<< HEAD
-          sed -i~ "s/<rootDir>\/src\(.*\)\.ts/<rootDir>\/dist\/${BUILD}\1.${NODE_ENV}.js/" package.json
-=======
           sed -i~ "s/<rootDir>\/src\(.*\)\.ts/<rootDir>\/dist\/umd\1.${NODE_ENV}.js/" package.json
-          sed -i~ 's/"test:ci":.*,$/"test:ci": "jest",/' package.json
           sed -i~ 's/= await import(/= require(/' tests/devtools.test.tsx
         env:
           NODE_ENV: ${{ matrix.env }}
@@ -83,7 +79,6 @@
         if: ${{ matrix.build == 'system' }}
         run: |
           sed -i~ "s/<rootDir>\/src\(.*\)\.ts/<rootDir>\/dist\/system\1.${NODE_ENV}.js/" package.json
->>>>>>> f37530fc
         env:
           NODE_ENV: ${{ matrix.env }}
       - name: Test ${{ matrix.build }} ${{ matrix.env }}
