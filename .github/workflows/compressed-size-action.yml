--- conflicted
+++ resolved
@@ -1,18 +1,13 @@
 name: Compressed Size
 
-on: [pull_request]
+on: [ pull_request ]
 
 jobs:
   build:
+
     runs-on: ubuntu-latest
 
     steps:
-<<<<<<< HEAD
-      - uses: actions/checkout@v4
-      - uses: preactjs/compressed-size-action@v2
-        with:
-          repo-token: '${{ secrets.GITHUB_TOKEN }}'
-=======
       - uses: actions/checkout@v3
       - uses: pnpm/action-setup@v2
         with:
@@ -22,5 +17,4 @@
           node-version: 18
           cache: 'pnpm'
           cache-dependency-path: '**/pnpm-lock.yaml'
-      - uses: preactjs/compressed-size-action@v2
->>>>>>> 6d638305
+      - uses: preactjs/compressed-size-action@v2