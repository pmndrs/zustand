--- conflicted
+++ resolved
@@ -32,31 +32,10 @@
           - 18.0.0
           - 18.1.0
           - 18.2.0
-<<<<<<< HEAD
-          - 19.0.0-rc-8f3c0525f9-20240521
-          - 0.0.0-experimental-8f3c0525f9-20240521
-=======
           - 18.3.1
           - 19.0.0-rc.0
           - 19.0.0-rc-bf3a29d097-20240603
           - 0.0.0-experimental-bf3a29d097-20240603
-        devtools-skip:
-          - CI-MATRIX-NOSKIP
-        include:
-          - devtools-skip: CI-MATRIX-[2345]
-            react: 16.8.0
-          - devtools-skip: CI-MATRIX-[1345]
-            react: 16.8.0
-          - devtools-skip: CI-MATRIX-[1245]
-            react: 16.8.0
-          - devtools-skip: CI-MATRIX-[1235]
-            react: 16.8.0
-          - devtools-skip: CI-MATRIX-[1234]
-            react: 16.8.0
-        exclude:
-          - devtools-skip: CI-MATRIX-NOSKIP
-            react: 16.8.0
->>>>>>> 88ef3407
     steps:
       - uses: actions/checkout@v3
       - uses: pnpm/action-setup@v2
