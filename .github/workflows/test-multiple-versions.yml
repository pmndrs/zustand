--- conflicted
+++ resolved
@@ -10,13 +10,8 @@
   test:
     runs-on: ubuntu-latest
     steps:
-<<<<<<< HEAD
-      - uses: actions/checkout@v4
-      - uses: actions/setup-node@v4
-=======
       - uses: actions/checkout@v3
       - uses: pnpm/action-setup@v2
->>>>>>> 6d638305
         with:
           version: 8.2.0
       - uses: actions/setup-node@v3
@@ -40,16 +35,6 @@
           - 18.3.0-canary-2f8f77602-20240229
           - 0.0.0-experimental-2f8f77602-20240229
     steps:
-<<<<<<< HEAD
-      - uses: actions/checkout@v4
-      - uses: actions/setup-node@v4
-        with:
-          node-version: '18'
-          cache: yarn
-      - run: git fetch --depth=1 origin +refs/tags/*:refs/tags/*
-      - run: yarn install --frozen-lockfile --check-files
-      - name: Test ${{ matrix.react }}
-=======
       - uses: actions/checkout@v3
       - uses: pnpm/action-setup@v2
         with:
@@ -60,20 +45,7 @@
           cache: 'pnpm'
           cache-dependency-path: '**/pnpm-lock.yaml'
       - run: pnpm install --frozen-lockfile
-      - name: Install legacy testing-library
-        if: ${{ startsWith(matrix.react, '16.') || startsWith(matrix.react, '17.') }}
-        run: pnpm add -D @testing-library/react@12.1.4
-      - name: Patch for React 16
-        if: ${{ startsWith(matrix.react, '16.') }}
-        run: |
-          sed -i~ '1s/^/import React from "react";/' tests/*.tsx
-          sed -i~ 's/"jsx": "react-jsx"/"jsx": "react"/' tsconfig.json
-          sed -i~ 's/import\.meta\.env[?]\.MODE/"DEVELOPMENT".toLowerCase()/' src/*.ts src/*/*.ts
-          sed -i~ "s/it('\[${DEVTOOLS_SKIP}\]/it.skip('/" tests/devtools.test.tsx
-        env:
-          DEVTOOLS_SKIP: ${{ matrix.devtools-skip }}
       - name: Test ${{ matrix.react }} ${{ matrix.devtools-skip }}
->>>>>>> 6d638305
         run: |
           pnpm add -D react@${{ matrix.react }} react-dom@${{ matrix.react }}
           pnpm test:spec