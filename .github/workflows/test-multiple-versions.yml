name: Test Multiple Versions

on:
  push:
    branches: [main]
  pull_request:
    types: [opened, synchronize]

jobs:
  test:
    runs-on: ubuntu-latest
    steps:
      - uses: actions/checkout@v3
      - uses: pnpm/action-setup@v2
        with:
          version: 8.2.0
      - uses: actions/setup-node@v3
        with:
          node-version: 18
          cache: 'pnpm'
          cache-dependency-path: '**/pnpm-lock.yaml'
      - run: pnpm install --frozen-lockfile
      - run: pnpm build # we don't have any other workflows to test build
      - run: pnpm test:spec

  test_matrix:
    runs-on: ubuntu-latest
    strategy:
      fail-fast: false
      matrix:
        react:
          - 18.0.0
          - 18.1.0
          - 18.2.0
<<<<<<< HEAD
          - 18.3.0-canary-2f8f77602-20240229
          - 0.0.0-experimental-2f8f77602-20240229
=======
          - 19.0.0-rc-8f3c0525f9-20240521
          - 0.0.0-experimental-8f3c0525f9-20240521
        devtools-skip:
          - CI-MATRIX-NOSKIP
        include:
          - devtools-skip: CI-MATRIX-[2345]
            react: 16.8.0
          - devtools-skip: CI-MATRIX-[1345]
            react: 16.8.0
          - devtools-skip: CI-MATRIX-[1245]
            react: 16.8.0
          - devtools-skip: CI-MATRIX-[1235]
            react: 16.8.0
          - devtools-skip: CI-MATRIX-[1234]
            react: 16.8.0
        exclude:
          - devtools-skip: CI-MATRIX-NOSKIP
            react: 16.8.0
>>>>>>> 92a340a3
    steps:
      - uses: actions/checkout@v3
      - uses: pnpm/action-setup@v2
        with:
          version: 8.2.0
      - uses: actions/setup-node@v3
        with:
          node-version: 18
          cache: 'pnpm'
          cache-dependency-path: '**/pnpm-lock.yaml'
      - run: pnpm install --frozen-lockfile
      - name: Test ${{ matrix.react }} ${{ matrix.devtools-skip }}
        run: |
          pnpm add -D react@${{ matrix.react }} react-dom@${{ matrix.react }}
          pnpm test:spec<|MERGE_RESOLUTION|>--- conflicted
+++ resolved
@@ -32,29 +32,8 @@
           - 18.0.0
           - 18.1.0
           - 18.2.0
-<<<<<<< HEAD
-          - 18.3.0-canary-2f8f77602-20240229
-          - 0.0.0-experimental-2f8f77602-20240229
-=======
           - 19.0.0-rc-8f3c0525f9-20240521
           - 0.0.0-experimental-8f3c0525f9-20240521
-        devtools-skip:
-          - CI-MATRIX-NOSKIP
-        include:
-          - devtools-skip: CI-MATRIX-[2345]
-            react: 16.8.0
-          - devtools-skip: CI-MATRIX-[1345]
-            react: 16.8.0
-          - devtools-skip: CI-MATRIX-[1245]
-            react: 16.8.0
-          - devtools-skip: CI-MATRIX-[1235]
-            react: 16.8.0
-          - devtools-skip: CI-MATRIX-[1234]
-            react: 16.8.0
-        exclude:
-          - devtools-skip: CI-MATRIX-NOSKIP
-            react: 16.8.0
->>>>>>> 92a340a3
     steps:
       - uses: actions/checkout@v3
       - uses: pnpm/action-setup@v2
