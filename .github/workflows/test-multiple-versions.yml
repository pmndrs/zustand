name: Test Multiple Versions

on:
  push:
    branches: [main]
  pull_request:
    types: [opened, synchronize]

jobs:
  test:
    runs-on: ubuntu-latest
    steps:
      - uses: actions/checkout@v4
      - uses: actions/setup-node@v4
        with:
          node-version: '18'
          cache: yarn
      - run: git fetch --depth=1 origin +refs/tags/*:refs/tags/*
      - run: yarn install --frozen-lockfile --check-files
      - name: Test Build # we don't have any other workflows to test build
        run: yarn build
      - name: Test Default
        run: yarn test:ci

  test_matrix:
    runs-on: ubuntu-latest
    strategy:
      fail-fast: false
      matrix:
        react:
          - 18.0.0
          - 18.1.0
          - 18.2.0
<<<<<<< HEAD
          - 18.3.0-canary-6c7b41da3-20231123
          - 0.0.0-experimental-6c7b41da3-20231123
=======
          - 18.3.0-canary-feed8f3f9-20240118
          - 0.0.0-experimental-feed8f3f9-20240118
        devtools-skip:
          - CI-MATRIX-NOSKIP
        include:
          - devtools-skip: CI-MATRIX-[2345]
            react: 16.8.0
          - devtools-skip: CI-MATRIX-[1345]
            react: 16.8.0
          - devtools-skip: CI-MATRIX-[1245]
            react: 16.8.0
          - devtools-skip: CI-MATRIX-[1235]
            react: 16.8.0
          - devtools-skip: CI-MATRIX-[1234]
            react: 16.8.0
        exclude:
          - devtools-skip: CI-MATRIX-NOSKIP
            react: 16.8.0
>>>>>>> 13830c11
    steps:
      - uses: actions/checkout@v4
      - uses: actions/setup-node@v4
        with:
          node-version: '18'
          cache: yarn
      - run: git fetch --depth=1 origin +refs/tags/*:refs/tags/*
      - run: yarn install --frozen-lockfile --check-files
      - name: Test ${{ matrix.react }}
        run: |
          yarn add -D react@${{ matrix.react }} react-dom@${{ matrix.react }}
          yarn test:ci<|MERGE_RESOLUTION|>--- conflicted
+++ resolved
@@ -31,29 +31,8 @@
           - 18.0.0
           - 18.1.0
           - 18.2.0
-<<<<<<< HEAD
-          - 18.3.0-canary-6c7b41da3-20231123
-          - 0.0.0-experimental-6c7b41da3-20231123
-=======
           - 18.3.0-canary-feed8f3f9-20240118
           - 0.0.0-experimental-feed8f3f9-20240118
-        devtools-skip:
-          - CI-MATRIX-NOSKIP
-        include:
-          - devtools-skip: CI-MATRIX-[2345]
-            react: 16.8.0
-          - devtools-skip: CI-MATRIX-[1345]
-            react: 16.8.0
-          - devtools-skip: CI-MATRIX-[1245]
-            react: 16.8.0
-          - devtools-skip: CI-MATRIX-[1235]
-            react: 16.8.0
-          - devtools-skip: CI-MATRIX-[1234]
-            react: 16.8.0
-        exclude:
-          - devtools-skip: CI-MATRIX-NOSKIP
-            react: 16.8.0
->>>>>>> 13830c11
     steps:
       - uses: actions/checkout@v4
       - uses: actions/setup-node@v4
