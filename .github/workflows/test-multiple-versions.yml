name: Test Multiple Versions

on:
  push:
    branches: [main]
  pull_request:
    types: [opened, synchronize]

jobs:
  test:
    runs-on: ubuntu-latest
    steps:
      - uses: actions/checkout@v2
      - uses: actions/setup-node@v2
        with:
          node-version: '14'
          cache: yarn
      - run: git fetch --depth=1 origin +refs/tags/*:refs/tags/*
      - run: yarn install --frozen-lockfile --check-files
      - name: Test Build # we don't have any other workflows to test build
        run: yarn build
      - name: Test Default
        run: yarn test:ci

  test_matrix:
    runs-on: ubuntu-latest
    strategy:
      fail-fast: false
      matrix:
        react:
          - 16.8.0
          - 17.0.0
          - 18.0.0
          - 18.1.0
          - 18.2.0
          - 18.3.0-next-1308e49a6-20230330
          - 0.0.0-experimental-1308e49a6-20230330
        devtools-skip:
          - CI-MATRIX-NOSKIP
        include:
          - devtools-skip: CI-MATRIX-[2345]
            react: 16.8.0
          - devtools-skip: CI-MATRIX-[1345]
            react: 16.8.0
          - devtools-skip: CI-MATRIX-[1245]
            react: 16.8.0
          - devtools-skip: CI-MATRIX-[1235]
            react: 16.8.0
          - devtools-skip: CI-MATRIX-[1234]
            react: 16.8.0
        exclude:
          - devtools-skip: CI-MATRIX-NOSKIP
            react: 16.8.0
    steps:
      - uses: actions/checkout@v2
      - uses: actions/setup-node@v2
        with:
          node-version: '14'
          cache: yarn
      - run: git fetch --depth=1 origin +refs/tags/*:refs/tags/*
      - run: yarn install --frozen-lockfile --check-files
      - name: Install legacy testing-library
        if: ${{ startsWith(matrix.react, '16.') || startsWith(matrix.react, '17.') }}
        run: yarn add -D @testing-library/react@12.1.4
      - name: Patch for React 16
        if: ${{ startsWith(matrix.react, '16.') }}
        run: |
          sed -i~ '1s/^/import React from "react";/' tests/*.tsx
          sed -i~ 's/"jsx": "react-jsx"/"jsx": "react"/' tsconfig.json
          sed -i~ 's/import\.meta\.env[?]\.MODE/"DEVELOPMENT".toLowerCase()/' src/*.ts src/*/*.ts
<<<<<<< HEAD
      - name: Test ${{ matrix.react }}
=======
          sed -i~ 's/"test:ci":.*,$/"test:ci": "jest",/' package.json
          sed -i~ 's/= await import(/= require(/' tests/devtools.test.tsx
          sed -i~ "s/it('\[${DEVTOOLS_SKIP}\]/it.skip('/" tests/devtools.test.tsx
        env:
          DEVTOOLS_SKIP: ${{ matrix.devtools-skip }}
      - name: Test ${{ matrix.react }} ${{ matrix.devtools-skip }}
>>>>>>> f37530fc
        run: |
          yarn add -D react@${{ matrix.react }} react-dom@${{ matrix.react }}
          yarn test:ci<|MERGE_RESOLUTION|>--- conflicted
+++ resolved
@@ -68,16 +68,11 @@
           sed -i~ '1s/^/import React from "react";/' tests/*.tsx
           sed -i~ 's/"jsx": "react-jsx"/"jsx": "react"/' tsconfig.json
           sed -i~ 's/import\.meta\.env[?]\.MODE/"DEVELOPMENT".toLowerCase()/' src/*.ts src/*/*.ts
-<<<<<<< HEAD
-      - name: Test ${{ matrix.react }}
-=======
-          sed -i~ 's/"test:ci":.*,$/"test:ci": "jest",/' package.json
           sed -i~ 's/= await import(/= require(/' tests/devtools.test.tsx
           sed -i~ "s/it('\[${DEVTOOLS_SKIP}\]/it.skip('/" tests/devtools.test.tsx
         env:
           DEVTOOLS_SKIP: ${{ matrix.devtools-skip }}
       - name: Test ${{ matrix.react }} ${{ matrix.devtools-skip }}
->>>>>>> f37530fc
         run: |
           yarn add -D react@${{ matrix.react }} react-dom@${{ matrix.react }}
           yarn test:ci