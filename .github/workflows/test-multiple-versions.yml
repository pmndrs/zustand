--- conflicted
+++ resolved
@@ -41,15 +41,9 @@
           cache: yarn
       - run: git fetch --depth=1 origin +refs/tags/*:refs/tags/*
       - run: yarn install --frozen-lockfile --check-files
-<<<<<<< HEAD
-      - name: Install alpha testing-library
-        if: ${{ matrix.testing == 'alpha' }}
-        run: yarn add -D @testing-library/react@13.0.0-alpha.5
-=======
       - name: Install legacy testing-library
         if: ${{ startsWith(matrix.react, '16.') || startsWith(matrix.react, '17.') }}
         run: yarn add -D @testing-library/react@12.1.4
->>>>>>> 943af082
       - name: Patch for React 16
         if: ${{ startsWith(matrix.react, '16.') }}
         run: |
