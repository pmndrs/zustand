export type State = object
export type PartialState<T extends State> =
  | Partial<T>
  | ((state: T) => Partial<T>)
export type StateSelector<T extends State, U> = (state: T) => U
export type EqualityChecker<T> = (state: T, newState: T) => boolean
export type StateListener<T> = (state: T, previousState: T) => void
/**
 * @deprecated Use `StateListener<T>` instead of `StateSliceListener<T>`.
 */
export type StateSliceListener<T> = (slice: T, previousSlice: T) => void
export interface Subscribe<T extends State> {
  (listener: StateListener<T>): () => void
}

export type SetState<T extends State> = {
  _(
    partial: T | Partial<T> | ((state: T) => T | Partial<T>),
    replace?: boolean | undefined
  ): void
}['_']
export type GetState<T extends State> = () => T
export type Destroy = () => void
<<<<<<< HEAD
export interface StoreApi<out T extends State> {
=======
export interface StoreApi<T extends State> {
>>>>>>> 3d764b0a
  setState: SetState<T>
  getState: GetState<T>
  subscribe: Subscribe<T>
  destroy: Destroy
}

export type StateCreator<
  T extends State,
  Mis extends [StoreMutatorIdentifier, unknown][] = [],
  Mos extends [StoreMutatorIdentifier, unknown][] = [],
  U = T
> = ((
  setState: Get<Mutate<StoreApi<T>, Mis>, 'setState', undefined>,
  getState: Get<Mutate<StoreApi<T>, Mis>, 'getState', undefined>,
  store: Mutate<StoreApi<T>, Mis>,
  $$storeMutations: Mis
) => U) & { $$storeMutators?: Mos }

// eslint-disable-next-line @typescript-eslint/no-unused-vars, @typescript-eslint/no-empty-interface
export interface StoreMutators<S, A> {}
export type StoreMutatorIdentifier = keyof StoreMutators<unknown, unknown>

export type Mutate<S, Ms> = Ms extends []
  ? S
  : Ms extends [[infer Mi, infer Ma], ...infer Mrs]
  ? Mutate<StoreMutators<S, Ma>[Mi & StoreMutatorIdentifier], Mrs>
  : never

type Get<T, K, F = never> = K extends keyof T ? T[K] : F

interface CreateStore {
  <T extends State, Mos extends [StoreMutatorIdentifier, unknown][] = []>(
    initializer: StateCreator<T, [], Mos>
  ): Mutate<StoreApi<T>, Mos>

  <T extends State>(): <Mos extends [StoreMutatorIdentifier, unknown][] = []>(
    initializer: StateCreator<T, [], Mos>
  ) => Mutate<StoreApi<T>, Mos>
}

type CreateStoreImpl = <
  T extends State,
  Mos extends [StoreMutatorIdentifier, unknown][] = []
>(
  initializer: StateCreator<T, [], Mos>
) => Mutate<StoreApi<T>, Mos>

type PopArgument<T extends (...a: never[]) => unknown> = T extends (
  ...a: [...infer A, infer _]
) => infer R
  ? (...a: A) => R
  : never

const createStoreImpl: CreateStoreImpl = (createState) => {
  type TState = ReturnType<typeof createState>
  let state: TState
  const listeners: Set<StateListener<TState>> = new Set()

  const setState: SetState<TState> = (partial, replace) => {
    // TODO: Remove type assertion once https://github.com/microsoft/TypeScript/issues/37663 is resolved
    // https://github.com/microsoft/TypeScript/issues/37663#issuecomment-759728342
    const nextState =
      typeof partial === 'function'
        ? (partial as (state: TState) => TState)(state)
        : partial
    if (nextState !== state) {
      const previousState = state
      state = replace
        ? (nextState as TState)
        : Object.assign({}, state, nextState)
      listeners.forEach((listener) => listener(state, previousState))
    }
  }

  const getState: GetState<TState> = () => state

  const subscribe: Subscribe<TState> = (listener: StateListener<TState>) => {
    listeners.add(listener)
    // Unsubscribe
    return () => listeners.delete(listener)
  }

  const destroy: Destroy = () => listeners.clear()
  const api = { setState, getState, subscribe, destroy }
  state = (createState as PopArgument<typeof createState>)(
    setState,
    getState,
    api
  )
  return api as any
}

const createStore = ((createState) =>
  createState ? createStoreImpl(createState) : createStoreImpl) as CreateStore

export default createStore<|MERGE_RESOLUTION|>--- conflicted
+++ resolved
@@ -21,11 +21,7 @@
 }['_']
 export type GetState<T extends State> = () => T
 export type Destroy = () => void
-<<<<<<< HEAD
 export interface StoreApi<out T extends State> {
-=======
-export interface StoreApi<T extends State> {
->>>>>>> 3d764b0a
   setState: SetState<T>
   getState: GetState<T>
   subscribe: Subscribe<T>
