type SetStateInternal<T> = {
  _(
    partial: T | Partial<T> | { _(state: T): T | Partial<T> }['_'],
    replace?: boolean | undefined
  ): void
}['_']

export interface StoreApi<T> {
  setState: SetStateInternal<T>
  getState: () => T
  subscribe: (listener: (state: T, prevState: T) => void) => () => void
  /**
   * @deprecated Use `unsubscribe` returned by `subscribe`
   */
  destroy: () => void
}

type Get<T, K, F> = K extends keyof T ? T[K] : F

export type Mutate<S, Ms> = number extends Ms['length' & keyof Ms]
  ? S
  : Ms extends []
  ? S
  : Ms extends [[infer Mi, infer Ma], ...infer Mrs]
  ? Mutate<StoreMutators<S, Ma>[Mi & StoreMutatorIdentifier], Mrs>
  : never

export type StateCreator<
  T,
  Mis extends [StoreMutatorIdentifier, unknown][] = [],
  Mos extends [StoreMutatorIdentifier, unknown][] = [],
  U = T
> = ((
  setState: Get<Mutate<StoreApi<T>, Mis>, 'setState', never>,
  getState: Get<Mutate<StoreApi<T>, Mis>, 'getState', never>,
  store: Mutate<StoreApi<T>, Mis>
) => U) & { $$storeMutators?: Mos }

// eslint-disable-next-line @typescript-eslint/no-unused-vars, @typescript-eslint/no-empty-interface
export interface StoreMutators<S, A> {}
export type StoreMutatorIdentifier = keyof StoreMutators<unknown, unknown>

type CreateStore = {
  <T, Mos extends [StoreMutatorIdentifier, unknown][] = []>(
    initializer: StateCreator<T, [], Mos>
  ): Mutate<StoreApi<T>, Mos>

  <T>(): <Mos extends [StoreMutatorIdentifier, unknown][] = []>(
    initializer: StateCreator<T, [], Mos>
  ) => Mutate<StoreApi<T>, Mos>
}

type CreateStoreImpl = <
  T,
  Mos extends [StoreMutatorIdentifier, unknown][] = []
>(
  initializer: StateCreator<T, [], Mos>
) => Mutate<StoreApi<T>, Mos>

const createStoreImpl: CreateStoreImpl = (createState) => {
  type TState = ReturnType<typeof createState>
  type Listener = (state: TState, prevState: TState) => void
  let state: TState
  const listeners: Set<Listener> = new Set()

  const setState: StoreApi<TState>['setState'] = (partial, replace) => {
    // TODO: Remove type assertion once https://github.com/microsoft/TypeScript/issues/37663 is resolved
    // https://github.com/microsoft/TypeScript/issues/37663#issuecomment-759728342
    const nextState =
      typeof partial === 'function'
        ? (partial as (state: TState) => TState)(state)
        : partial
    if (!Object.is(nextState, state)) {
      const previousState = state
      state =
        replace ?? typeof nextState !== 'object'
          ? (nextState as TState)
          : Object.assign({}, state, nextState)
      listeners.forEach((listener) => listener(state, previousState))
    }
  }

  const getState: StoreApi<TState>['getState'] = () => state

  const subscribe: StoreApi<TState>['subscribe'] = (listener) => {
    listeners.add(listener)
    // Unsubscribe
    return () => listeners.delete(listener)
  }

<<<<<<< HEAD
  const destroy: () => void = () => {
    if (__DEV__) {
      console.warn(
        '[DEPRECATED] The destroy method will be unsupported in the future version. You should use unsubscribe function returned by subscribe. Everything will be garbage collected if store is garbage collected.'
      )
    }
    listeners.clear()
  }

=======
  const destroy: StoreApi<TState>['destroy'] = () => listeners.clear()
>>>>>>> 0736a1c8
  const api = { setState, getState, subscribe, destroy }
  state = createState(setState, getState, api)
  return api as any
}

const createStore = ((createState) =>
  createState ? createStoreImpl(createState) : createStoreImpl) as CreateStore

export default createStore

// ---------------------------------------------------------

/**
 * @deprecated Use `unknown` instead of `State`
 */
export type State = unknown

/**
 * @deprecated Use `Partial<T> | ((s: T) => Partial<T>)` instead of `PartialState<T>`
 */
export type PartialState<T extends State> =
  | Partial<T>
  | ((state: T) => Partial<T>)

/**
 * @deprecated Use `(s: T) => U` instead of `StateSelector<T, U>`
 */
export type StateSelector<T extends State, U> = (state: T) => U

/**
 * @deprecated Use `(a: T, b: T) => boolean` instead of `EqualityChecker<T>`
 */
export type EqualityChecker<T> = (state: T, newState: T) => boolean

/**
 * @deprecated Use `(state: T, previousState: T) => void` instead of `StateListener<T>`
 */
export type StateListener<T> = (state: T, previousState: T) => void

/**
 * @deprecated Use `(slice: T, previousSlice: T) => void` instead of `StateSliceListener<T>`.
 */
export type StateSliceListener<T> = (slice: T, previousSlice: T) => void

/**
 * @deprecated Use `(listener: (state: T) => void) => void` instead of `Subscribe<T>`.
 */
export type Subscribe<T extends State> = {
  (listener: (state: T, previousState: T) => void): () => void
}

/**
 * @deprecated You might be looking for `StateCreator`, if not then
 * use `StoreApi<T>['setState']` instead of `SetState<T>`.
 */
export type SetState<T extends State> = {
  _(
    partial: T | Partial<T> | { _(state: T): T | Partial<T> }['_'],
    replace?: boolean | undefined
  ): void
}['_']

/**
 * @deprecated You might be looking for `StateCreator`, if not then
 * use `StoreApi<T>['getState']` instead of `GetState<T>`.
 */
export type GetState<T extends State> = () => T

/**
 * @deprecated Use `StoreApi<T>['destroy']` instead of `Destroy`.
 */
export type Destroy = () => void<|MERGE_RESOLUTION|>--- conflicted
+++ resolved
@@ -88,8 +88,7 @@
     return () => listeners.delete(listener)
   }
 
-<<<<<<< HEAD
-  const destroy: () => void = () => {
+  const destroy: StoreApi<TState>['destroy'] = () => {
     if (__DEV__) {
       console.warn(
         '[DEPRECATED] The destroy method will be unsupported in the future version. You should use unsubscribe function returned by subscribe. Everything will be garbage collected if store is garbage collected.'
@@ -98,9 +97,6 @@
     listeners.clear()
   }
 
-=======
-  const destroy: StoreApi<TState>['destroy'] = () => listeners.clear()
->>>>>>> 0736a1c8
   const api = { setState, getState, subscribe, destroy }
   state = createState(setState, getState, api)
   return api as any
