--- conflicted
+++ resolved
@@ -52,11 +52,7 @@
   CustomStoreApi extends StoreApi<T> = StoreApi<T>
 > = (set: CustomSetState, get: CustomGetState, api: CustomStoreApi) => T
 
-<<<<<<< HEAD
-export default function createStore<
-=======
-function create<
->>>>>>> 21a28ff1
+function createStore<
   TState extends State,
   CustomSetState,
   CustomGetState,
@@ -70,11 +66,11 @@
   >
 ): CustomStoreApi
 
-function create<TState extends State>(
+function createStore<TState extends State>(
   createState: StateCreator<TState, SetState<TState>, GetState<TState>, any>
 ): StoreApi<TState>
 
-function create<
+function createStore<
   TState extends State,
   CustomSetState,
   CustomGetState,
@@ -154,4 +150,4 @@
   return api as unknown as CustomStoreApi
 }
 
-export default create+export default createStore