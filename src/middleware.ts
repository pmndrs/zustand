--- conflicted
+++ resolved
@@ -399,20 +399,6 @@
   }
 
 export const persist =
-<<<<<<< HEAD
-  <S extends State>(config: StateCreator<S>, options: PersistOptions<S>) =>
-  (set: SetState<S>, get: GetState<S>, api: StoreApi<S>): S => {
-    const {
-      name,
-      getStorage = () => localStorage,
-      serialize = JSON.stringify as (state: StorageValue<S>) => string,
-      deserialize = JSON.parse as (str: string) => StorageValue<Partial<S>>,
-      partialize = (state: S) => state,
-      onRehydrateStorage,
-      version = 0,
-      migrate,
-      merge = (persistedState: any, currentState: S) => ({
-=======
   <
     S extends State,
     CustomSetState extends SetState<S>,
@@ -434,28 +420,16 @@
       partialize: (state: S) => state,
       version: 0,
       merge: (persistedState: any, currentState: S) => ({
->>>>>>> 80dc0ec5
         ...currentState,
         ...persistedState,
       }),
       ...baseOptions,
     }
 
-<<<<<<< HEAD
-=======
-    if (options.blacklist || options.whitelist) {
-      console.warn(
-        `The ${
-          options.blacklist ? 'blacklist' : 'whitelist'
-        } option is deprecated and will be removed in the next version. Please use the 'partialize' option instead.`
-      )
-    }
-
     let hasHydrated = false
     const onHydrateCallbacks: Parameters<
       StoreApiWithPersist<S>['persist']['onHydrate']
     >[0][] = []
->>>>>>> 80dc0ec5
     let storage: StateStorage | undefined
 
     try {
@@ -486,18 +460,6 @@
     const setItem = (): Thenable<void> => {
       const state = options.partialize({ ...get() })
 
-<<<<<<< HEAD
-=======
-      if (options.whitelist) {
-        ;(Object.keys(state) as (keyof S)[]).forEach((key) => {
-          !options.whitelist?.includes(key) && delete state[key]
-        })
-      }
-      if (options.blacklist) {
-        options.blacklist.forEach((key) => delete state[key])
-      }
-
->>>>>>> 80dc0ec5
       let errorInSync: Error | undefined
       const thenable = thenableSerialize({ state, version: options.version })
         .then((serializedValue) =>
