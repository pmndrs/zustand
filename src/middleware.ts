import {
  EqualityChecker,
  GetState,
  PartialState,
  SetState,
  State,
  StateCreator,
  StateListener,
  StateSelector,
  StateSliceListener,
  StoreApi,
  Subscribe,
} from './vanilla'

const DEVTOOLS = Symbol()

type DevtoolsType = {
  prefix: string
  subscribe: (dispatch: any) => () => void
  unsubscribe: () => void
  send: (action: string, state: any) => void
  init: (state: any) => void
  error: (payload: any) => void
}

export const redux =
  <S extends State, A extends { type: unknown }>(
    reducer: (state: S, action: A) => S,
    initial: S
  ) =>
  (
    set: SetState<S & { dispatch: (a: A) => A }>,
    get: GetState<S & { dispatch: (a: A) => A }>,
    api: StoreApi<S & { dispatch: (a: A) => A }> & {
      dispatch: (a: A) => A
      devtools?: DevtoolsType
    }
  ): S & { dispatch: (a: A) => A } => {
    api.dispatch = (action: A) => {
      set((state: S) => reducer(state, action))
      if (api.devtools) {
        api.devtools.send(api.devtools.prefix + action.type, get())
      }
      return action
    }
    return { dispatch: api.dispatch, ...initial }
  }

export type NamedSet<T extends State> = {
  <
    K1 extends keyof T,
    K2 extends keyof T = K1,
    K3 extends keyof T = K2,
    K4 extends keyof T = K3
  >(
    partial: PartialState<T, K1, K2, K3, K4>,
    replace?: boolean,
    name?: string
  ): void
}

export const devtools =
  <
    S extends State,
    InnerCustomSetState extends NamedSet<S>,
    InnerCustomGetState extends GetState<S>,
    InnerCustomStoreApi extends StoreApi<S> & {
      dispatch?: unknown
      devtools?: DevtoolsType
    },
    OuterCustomSetState extends SetState<S>,
    OuterCustomGetState extends InnerCustomGetState,
    OuterCustomStoreApi extends InnerCustomStoreApi
  >(
    fn: (
      set: InnerCustomSetState,
      get: InnerCustomGetState,
      api: InnerCustomStoreApi
    ) => S,
    options?:
      | string
      | {
          name?: string
          serialize?: {
            options:
              | boolean
              | {
                  date?: boolean
                  regex?: boolean
                  undefined?: boolean
                  nan?: boolean
                  infinity?: boolean
                  error?: boolean
                  symbol?: boolean
                  map?: boolean
                  set?: boolean
                }
          }
        }
  ) =>
  (
    set: OuterCustomSetState,
    get: OuterCustomGetState,
    api: OuterCustomStoreApi
  ): S => {
    let extension
    try {
      extension =
        (window as any).__REDUX_DEVTOOLS_EXTENSION__ ||
        (window as any).top.__REDUX_DEVTOOLS_EXTENSION__
    } catch {}

    if (!extension) {
      if (
        process.env.NODE_ENV === 'development' &&
        typeof window !== 'undefined'
      ) {
        console.warn('Please install/enable Redux devtools extension')
      }
      delete api.devtools
      return fn(
        set as unknown as InnerCustomSetState,
        get as InnerCustomGetState,
        api as InnerCustomStoreApi
      )
    }
    const namedSet: NamedSet<S> = (state, replace, name) => {
      set(state, replace)
      if (!api.dispatch && api.devtools) {
        api.devtools.send(api.devtools.prefix + (name || 'action'), get())
      }
    }
    const initialState = fn(
      namedSet as InnerCustomSetState,
      get as InnerCustomGetState,
      api as InnerCustomStoreApi
    )
    if (!api.devtools) {
      const savedSetState = api.setState
      api.setState = <
        K1 extends keyof S = keyof S,
        K2 extends keyof S = K1,
        K3 extends keyof S = K2,
        K4 extends keyof S = K3
      >(
        state: PartialState<S, K1, K2, K3, K4>,
        replace?: boolean
      ) => {
        const newState = api.getState()
        if (state !== newState) {
          savedSetState(state, replace)
          if (state !== (newState as any)[DEVTOOLS] && api.devtools) {
            api.devtools.send(api.devtools.prefix + 'setState', api.getState())
          }
        }
      }
      options = typeof options === 'string' ? { name: options } : options
<<<<<<< HEAD
      const connection = (api.devtools = extension.connect({ ...options }))
      connection.prefix = options?.name ? `${options.name} > ` : ''
      connection.subscribe((message: any) => {
        if (message.type === 'DISPATCH' && message.state) {
=======
      api.devtools = extension.connect({ ...options })
      api.devtools.prefix = options?.name ? `${options.name} > ` : ''
      api.devtools.subscribe((message: any) => {
        if (message.type === 'ACTION' && message.payload) {
          try {
            api.setState(JSON.parse(message.payload))
          } catch (e) {
            console.error(
              'please dispatch a serializable value that JSON.parse() support\n',
              e
            )
          }
        } else if (message.type === 'DISPATCH' && message.state) {
>>>>>>> ae888bdb
          const jumpState =
            message.payload.type === 'JUMP_TO_ACTION' ||
            message.payload.type === 'JUMP_TO_STATE'
          const newState = api.getState()
          ;(newState as any)[DEVTOOLS] = JSON.parse(message.state)

          if (!api.dispatch && !jumpState) {
            api.setState(newState)
          } else if (jumpState) {
            api.setState((newState as any)[DEVTOOLS])
          } else {
            savedSetState(newState)
          }
        } else if (
          message.type === 'DISPATCH' &&
          message.payload?.type === 'COMMIT'
        ) {
          connection.init(api.getState())
        } else if (
          message.type === 'DISPATCH' &&
          message.payload?.type === 'IMPORT_STATE'
        ) {
          const actions = message.payload.nextLiftedState?.actionsById
          const computedStates =
            message.payload.nextLiftedState?.computedStates || []

          computedStates.forEach(
            ({ state }: { state: PartialState<S> }, index: number) => {
              const action = actions[index] || 'No action found'

              if (index === 0) {
                connection.init(state)
              } else {
                savedSetState(state)
                connection.send(action, api.getState())
              }
            }
          )
        }
      })
      connection.init(initialState)
    }
    return initialState
  }

type SubscribeWithSelector<T extends State> = {
  (listener: StateListener<T>): () => void
  <StateSlice>(
    selector: StateSelector<T, StateSlice>,
    listener: StateSliceListener<StateSlice>,
    options?: {
      equalityFn?: EqualityChecker<StateSlice>
      fireImmediately?: boolean
    }
  ): () => void
}

export function subscribeWithSelector<S extends State>(
  fn: (
    set: SetState<S>,
    get: GetState<S>,
    api: Omit<StoreApi<S>, 'subscribe'> & {
      subscribe: SubscribeWithSelector<S>
      subscribeWithSelectorEnabled: true
    }
  ) => S
): (
  set: SetState<S>,
  get: GetState<S>,
  api: Omit<StoreApi<S>, 'subscribe'> & {
    subscribe: SubscribeWithSelector<S>
    subscribeWithSelectorEnabled: true
  }
) => S

export function subscribeWithSelector<
  S extends State,
  CustomSetState extends SetState<S>
>(
  fn: (
    set: CustomSetState,
    get: GetState<S>,
    api: Omit<StoreApi<S>, 'subscribe'> & {
      subscribe: SubscribeWithSelector<S>
      subscribeWithSelectorEnabled: true
    }
  ) => S
): (
  set: CustomSetState,
  get: GetState<S>,
  api: Omit<StoreApi<S>, 'subscribe'> & {
    subscribe: SubscribeWithSelector<S>
    subscribeWithSelectorEnabled: true
  }
) => S

export function subscribeWithSelector<
  S extends State,
  CustomSetState extends SetState<S>,
  CustomGetState extends GetState<S>,
  CustomStoreApi extends Omit<StoreApi<S>, 'subscribe'> & {
    subscribe: SubscribeWithSelector<S>
    subscribeWithSelectorEnabled: true
  }
>(
  fn: (set: CustomSetState, get: CustomGetState, api: CustomStoreApi) => S
): (set: CustomSetState, get: CustomGetState, api: CustomStoreApi) => S

export function subscribeWithSelector<
  S extends State,
  CustomSetState extends SetState<S>,
  CustomGetState extends GetState<S>,
  CustomStoreApi extends Omit<StoreApi<S>, 'subscribe'> & {
    subscribe: SubscribeWithSelector<S>
    subscribeWithSelectorEnabled: true
  }
>(fn: (set: CustomSetState, get: CustomGetState, api: CustomStoreApi) => S) {
  return (set: CustomSetState, get: CustomGetState, api: CustomStoreApi): S => {
    const origSubscribe = api.subscribe as Subscribe<S>
    api.subscribe = ((selector: any, optListener: any, options: any) => {
      let listener: StateListener<S> = selector // if no selector
      if (optListener) {
        const equalityFn = options?.equalityFn || Object.is
        let currentSlice = selector(api.getState())
        listener = (state) => {
          const nextSlice = selector(state)
          if (!equalityFn(currentSlice, nextSlice)) {
            const previousSlice = currentSlice
            optListener((currentSlice = nextSlice), previousSlice)
          }
        }
        if (options?.fireImmediately) {
          optListener(currentSlice, currentSlice)
        }
      }
      return origSubscribe(listener)
    }) as SubscribeWithSelector<S>
    api.subscribeWithSelectorEnabled = true
    const initialState = fn(set, get, api)
    return initialState
  }
}

type Combine<T, U> = Omit<T, keyof U> & U

export function combine<
  PrimaryState extends State,
  SecondaryState extends State
>(
  initialState: PrimaryState,
  create: (
    set: NamedSet<PrimaryState>,
    get: GetState<PrimaryState>,
    api: StoreApi<PrimaryState>
  ) => SecondaryState
): (
  set: NamedSet<Combine<PrimaryState, SecondaryState>>,
  get: GetState<Combine<PrimaryState, SecondaryState>>,
  api: StoreApi<Combine<PrimaryState, SecondaryState>>
) => Combine<PrimaryState, SecondaryState>

export function combine<
  PrimaryState extends State,
  SecondaryState extends State
>(
  initialState: PrimaryState,
  create: (
    set: SetState<PrimaryState>,
    get: GetState<PrimaryState>,
    api: StoreApi<PrimaryState>
  ) => SecondaryState
): (
  set: SetState<Combine<PrimaryState, SecondaryState>>,
  get: GetState<Combine<PrimaryState, SecondaryState>>,
  api: StoreApi<Combine<PrimaryState, SecondaryState>>
) => Combine<PrimaryState, SecondaryState>

export function combine<
  PrimaryState extends State,
  SecondaryState extends State
>(
  initialState: PrimaryState,
  create: (
    set: SetState<PrimaryState>,
    get: GetState<PrimaryState>,
    api: StoreApi<PrimaryState>
  ) => SecondaryState
) {
  return (
    set: SetState<Combine<PrimaryState, SecondaryState>>,
    get: GetState<Combine<PrimaryState, SecondaryState>>,
    api: StoreApi<Combine<PrimaryState, SecondaryState>>
  ) =>
    Object.assign({}, initialState, create(set as any, get as any, api as any))
}

type DeepPartial<T extends Object> = {
  [P in keyof T]?: DeepPartial<T[P]>
}
export type StateStorage = {
  getItem: (name: string) => string | null | Promise<string | null>
  setItem: (name: string, value: string) => void | Promise<void>
}
type StorageValue<S> = { state: DeepPartial<S>; version?: number }
export type PersistOptions<
  S,
  PersistedState extends Partial<S> = Partial<S>
> = {
  /** Name of the storage (must be unique) */
  name: string
  /**
   * A function returning a storage.
   * The storage must fit `window.localStorage`'s api (or an async version of it).
   * For example the storage could be `AsyncStorage` from React Native.
   *
   * @default () => localStorage
   */
  getStorage?: () => StateStorage
  /**
   * Use a custom serializer.
   * The returned string will be stored in the storage.
   *
   * @default JSON.stringify
   */
  serialize?: (state: StorageValue<S>) => string | Promise<string>
  /**
   * Use a custom deserializer.
   * Must return an object matching StorageValue<State>
   *
   * @param str The storage's current value.
   * @default JSON.parse
   */
  deserialize?: (
    str: string
  ) => StorageValue<PersistedState> | Promise<StorageValue<PersistedState>>
  /**
   * Prevent some items from being stored.
   *
   * @deprecated This options is deprecated and will be removed in the next version. Please use the `partialize` option instead.
   */
  blacklist?: (keyof S)[]
  /**
   * Only store the listed properties.
   *
   * @deprecated This options is deprecated and will be removed in the next version. Please use the `partialize` option instead.
   */
  whitelist?: (keyof S)[]
  /**
   * Filter the persisted value.
   *
   * @params state The state's value
   */
  partialize?: (state: S) => DeepPartial<S>
  /**
   * A function returning another (optional) function.
   * The main function will be called before the state rehydration.
   * The returned function will be called after the state rehydration or when an error occurred.
   */
  onRehydrateStorage?: (state: S) => ((state?: S, error?: Error) => void) | void
  /**
   * If the stored state's version mismatch the one specified here, the storage will not be used.
   * This is useful when adding a breaking change to your store.
   */
  version?: number
  /**
   * A function to perform persisted state migration.
   * This function will be called when persisted state versions mismatch with the one specified here.
   */
  migrate?: (persistedState: any, version: number) => S | Promise<S>
  /**
   * A function to perform custom hydration merges when combining the stored state with the current one.
   * By default, this function does a shallow merge.
   */
  merge?: (persistedState: any, currentState: S) => S
}

interface Thenable<Value> {
  then<V>(
    onFulfilled: (value: Value) => V | Promise<V> | Thenable<V>
  ): Thenable<V>
  catch<V>(
    onRejected: (reason: Error) => V | Promise<V> | Thenable<V>
  ): Thenable<V>
}

const toThenable =
  <Result, Input>(
    fn: (input: Input) => Result | Promise<Result> | Thenable<Result>
  ) =>
  (input: Input): Thenable<Result> => {
    try {
      const result = fn(input)
      if (result instanceof Promise) {
        return result as Thenable<Result>
      }
      return {
        then(onFulfilled) {
          return toThenable(onFulfilled)(result as Result)
        },
        catch(_onRejected) {
          return this as Thenable<any>
        },
      }
    } catch (e: any) {
      return {
        then(_onFulfilled) {
          return this as Thenable<any>
        },
        catch(onRejected) {
          return toThenable(onRejected)(e)
        },
      }
    }
  }

export const persist =
  <S extends State>(config: StateCreator<S>, options: PersistOptions<S>) =>
  (set: SetState<S>, get: GetState<S>, api: StoreApi<S>): S => {
    const {
      name,
      getStorage = () => localStorage,
      serialize = JSON.stringify as (state: StorageValue<S>) => string,
      deserialize = JSON.parse as (str: string) => StorageValue<Partial<S>>,
      blacklist,
      whitelist,
      partialize = (state: S) => state,
      onRehydrateStorage,
      version = 0,
      migrate,
      merge = (persistedState: any, currentState: S) => ({
        ...currentState,
        ...persistedState,
      }),
    } = options || {}

    if (blacklist || whitelist) {
      console.warn(
        `The ${
          blacklist ? 'blacklist' : 'whitelist'
        } option is deprecated and will be removed in the next version. Please use the 'partialize' option instead.`
      )
    }

    let storage: StateStorage | undefined

    try {
      storage = getStorage()
    } catch (e) {
      // prevent error if the storage is not defined (e.g. when server side rendering a page)
    }

    if (!storage) {
      return config(
        (...args) => {
          console.warn(
            `Persist middleware: unable to update ${name}, the given storage is currently unavailable.`
          )
          set(...args)
        },
        get,
        api
      )
    }

    const thenableSerialize = toThenable(serialize)

    const setItem = (): Thenable<void> => {
      const state = partialize({ ...get() })

      if (whitelist) {
        ;(Object.keys(state) as (keyof S)[]).forEach((key) => {
          !whitelist.includes(key) && delete state[key]
        })
      }
      if (blacklist) {
        blacklist.forEach((key) => delete state[key])
      }

      let errorInSync: Error | undefined
      const thenable = thenableSerialize({ state, version })
        .then((serializedValue) =>
          (storage as StateStorage).setItem(name, serializedValue)
        )
        .catch((e) => {
          errorInSync = e
        })
      if (errorInSync) {
        throw errorInSync
      }
      return thenable
    }

    const savedSetState = api.setState

    api.setState = (state, replace) => {
      savedSetState(state, replace)
      void setItem()
    }

    const configResult = config(
      (...args) => {
        set(...args)
        void setItem()
      },
      get,
      api
    )

    // rehydrate initial state with existing stored state

    // a workaround to solve the issue of not storing rehydrated state in sync storage
    // the set(state) value would be later overridden with initial state by create()
    // to avoid this, we merge the state from localStorage into the initial state.
    let stateFromStorage: S | undefined
    const postRehydrationCallback = onRehydrateStorage?.(get()) || undefined
    // bind is used to avoid `TypeError: Illegal invocation` error
    toThenable(storage.getItem.bind(storage))(name)
      .then((storageValue) => {
        if (storageValue) {
          return deserialize(storageValue)
        }
      })
      .then((deserializedStorageValue) => {
        if (deserializedStorageValue) {
          if (
            typeof deserializedStorageValue.version === 'number' &&
            deserializedStorageValue.version !== version
          ) {
            if (migrate) {
              return migrate(
                deserializedStorageValue.state,
                deserializedStorageValue.version
              )
            }
            console.error(
              `State loaded from storage couldn't be migrated since no migrate function was provided`
            )
          } else {
            return deserializedStorageValue.state
          }
        }
      })
      .then((migratedState) => {
        stateFromStorage = merge(migratedState as S, configResult)

        set(stateFromStorage as S, true)
        return setItem()
      })
      .then(() => {
        postRehydrationCallback?.(stateFromStorage, undefined)
      })
      .catch((e: Error) => {
        postRehydrationCallback?.(undefined, e)
      })

    return stateFromStorage || configResult
  }<|MERGE_RESOLUTION|>--- conflicted
+++ resolved
@@ -155,15 +155,9 @@
         }
       }
       options = typeof options === 'string' ? { name: options } : options
-<<<<<<< HEAD
       const connection = (api.devtools = extension.connect({ ...options }))
       connection.prefix = options?.name ? `${options.name} > ` : ''
       connection.subscribe((message: any) => {
-        if (message.type === 'DISPATCH' && message.state) {
-=======
-      api.devtools = extension.connect({ ...options })
-      api.devtools.prefix = options?.name ? `${options.name} > ` : ''
-      api.devtools.subscribe((message: any) => {
         if (message.type === 'ACTION' && message.payload) {
           try {
             api.setState(JSON.parse(message.payload))
@@ -174,7 +168,6 @@
             )
           }
         } else if (message.type === 'DISPATCH' && message.state) {
->>>>>>> ae888bdb
           const jumpState =
             message.payload.type === 'JUMP_TO_ACTION' ||
             message.payload.type === 'JUMP_TO_STATE'
