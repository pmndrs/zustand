--- conflicted
+++ resolved
@@ -204,17 +204,8 @@
     return initialState
   }
 
-<<<<<<< HEAD
 export type StoreApiWithSubscribeWithSelector<T extends State> = StoreApi<T> & {
   subscribe: Subscribe<T> & {
-=======
-export type StoreApiWithSubscribeWithSelector<T extends State> = Omit<
-  StoreApi<T>,
-  'subscribe' // FIXME remove omit in v4
-> & {
-  subscribe: {
-    (listener: StateListener<T>): () => void
->>>>>>> deb5d6f6
     <StateSlice>(
       selector: StateSelector<T, StateSlice>,
       listener: StateSliceListener<StateSlice>,
@@ -224,11 +215,6 @@
       }
     ): () => void
   }
-<<<<<<< HEAD
-  // Note: required for type inference. can we avoid this?
-  _subscribeWithSelectorEnabled: undefined
-=======
->>>>>>> deb5d6f6
 }
 
 export const subscribeWithSelector =
@@ -243,8 +229,7 @@
   (
     set: CustomSetState,
     get: CustomGetState,
-    api: Omit<CustomStoreApi, 'subscribe'> & // FIXME remove omit in v4
-      StoreApiWithSubscribeWithSelector<S>
+    api: CustomStoreApi & StoreApiWithSubscribeWithSelector<S>
   ): S => {
     const origSubscribe = api.subscribe as Subscribe<S>
     api.subscribe = ((selector: any, optListener: any, options: any) => {
@@ -265,15 +250,7 @@
       }
       return origSubscribe(listener)
     }) as any
-<<<<<<< HEAD
     const initialState = fn(set, get, api)
-=======
-    const initialState = fn(
-      set,
-      get,
-      api as CustomStoreApi // FIXME can remove in v4?
-    )
->>>>>>> deb5d6f6
     return initialState
   }
 
