--- conflicted
+++ resolved
@@ -1,6 +1,4 @@
-<<<<<<< HEAD
 import {
-  useCallback,
   useMemo,
   // @ts-ignore
   unstable_createMutableSource as createMutableSource,
@@ -8,40 +6,6 @@
   unstable_useMutableSource as useMutableSource,
 } from 'react'
 
-export type State = Record<string | number | symbol, any>
-export type PartialState<T extends State> =
-  | Partial<T>
-  | ((state: T) => Partial<T>)
-  | ((state: T) => void) // for immer https://github.com/react-spring/zustand/pull/99
-export type StateSelector<T extends State, U> = (state: T) => U
-export type EqualityChecker<T> = (state: T, newState: any) => boolean
-
-export type StateListener<T> = (state: T | null, error?: Error) => void
-export type Subscribe<T extends State> = <U>(
-  listener: StateListener<U>,
-  selector?: StateSelector<T, U>,
-  equalityFn?: EqualityChecker<U>
-) => () => void
-export type SetState<T extends State> = (
-  partial: PartialState<T>,
-  replace?: boolean
-) => void
-export type GetState<T extends State> = () => T
-export type Destroy = () => void
-export interface StoreApi<T extends State> {
-  setState: SetState<T>
-  getState: GetState<T>
-  subscribe: Subscribe<T>
-  destroy: Destroy
-}
-export type StateCreator<T extends State> = (
-  set: SetState<T>,
-  get: GetState<T>,
-  api: StoreApi<T>
-) => T
-
-=======
-import { useEffect, useLayoutEffect, useReducer, useRef } from 'react'
 export * from './vanilla'
 import createImpl, {
   Destroy,
@@ -55,11 +19,6 @@
   StoreApi,
 } from './vanilla'
 
-// For server-side rendering: https://github.com/react-spring/zustand/pull/34
-const useIsoLayoutEffect =
-  typeof window === 'undefined' ? useEffect : useLayoutEffect
-
->>>>>>> 66a944eb
 export interface UseStore<T extends State> {
   (): T
   <U>(selector: StateSelector<T, U>, equalityFn?: EqualityChecker<U>): U
@@ -67,104 +26,49 @@
   getState: GetState<T>
   subscribe: Subscribe<T>
   destroy: Destroy
-  useStore: UseStore<T> // This allows namespace pattern
 }
 
 export default function create<TState extends State>(
-<<<<<<< HEAD
-  createState: StateCreator<TState>
+  createState: StateCreator<TState> | StoreApi<TState>
 ): UseStore<TState> {
-  let state: TState
-  let listeners: Set<() => void> = new Set()
+  const api: StoreApi<TState> =
+    typeof createState === 'function' ? createImpl(createState) : createState
 
-  const setState: SetState<TState> = (partial, replace) => {
-    const nextState = typeof partial === 'function' ? partial(state) : partial
-    if (nextState !== state) {
-      if (replace) {
-        state = nextState as TState
-      } else {
-        state = Object.assign({}, state, nextState)
-      }
-      listeners.forEach(listener => listener())
-    }
-  }
-
-  const getState: GetState<TState> = () => state
-
-  const subscribe: Subscribe<TState> = <StateSlice>(
-    listener: StateListener<StateSlice>,
-    selector: StateSelector<TState, StateSlice> = getState,
-    equalityFn: EqualityChecker<StateSlice> = Object.is
-  ) => {
-    let currentSlice: StateSlice = selector(state)
-    function listenerToAdd() {
-      // Selector or equality function could throw but we don't want to stop
-      // the listener from being called.
-      // https://github.com/react-spring/zustand/pull/37
-      try {
-        const newStateSlice = selector(state)
-        if (!equalityFn(currentSlice, newStateSlice)) {
-          listener((currentSlice = newStateSlice))
-        }
-      } catch (error) {
-        listener(null, error)
-      }
-    }
-    listeners.add(listenerToAdd)
-    const unsubscribe = () => {
-      listeners.delete(listenerToAdd)
-    }
-    return unsubscribe
-  }
-
-  const destroy: Destroy = () => {
-    listeners.clear()
-  }
-
-  // The first param can be anything stable within this closure
-  const source = createMutableSource(getState, () => state)
+  const source = createMutableSource(api, () => api.getState())
 
   const FUNCTION_SYNBOL = Symbol()
   const functionMap = new WeakMap<Function, { [FUNCTION_SYNBOL]: Function }>()
 
   const useStore: any = <StateSlice>(
-    selector: StateSelector<TState, StateSlice> = getState,
+    selector: StateSelector<TState, StateSlice> = api.getState,
     equalityFn: EqualityChecker<StateSlice> = Object.is
   ) => {
-    // cache to avoid double invoking selector
-    const cachedSlices = useMemo(() => new WeakMap<TState, StateSlice>(), [
-      selector,
-      equalityFn,
-    ])
-    const sub = useCallback(
-      (_, callback) => {
-        const listener = (nextSlice: StateSlice | null, error?: Error) => {
-          if (!error) {
-            cachedSlices.set(state, nextSlice as StateSlice)
+    const getSnapshot = useMemo(() => {
+      let currentSlice = selector(api.getState())
+      return () => {
+        let slice = currentSlice
+        try {
+          slice = selector(api.getState())
+          if (!equalityFn(currentSlice, slice)) {
+            currentSlice = slice
           }
-          callback()
+        } catch (error) {
+          // ignore and let react reschedule update
         }
-        return subscribe(listener, selector, equalityFn)
-      },
-      [selector, equalityFn]
-    )
-    const getSnapshot = useCallback(() => {
-      const slice = cachedSlices.has(state)
-        ? (cachedSlices.get(state) as StateSlice)
-        : selector(state)
-      // Unfortunately, returning a function is not supported
-      // https://github.com/facebook/react/issues/18823
-      if (typeof slice === 'function') {
-        if (functionMap.has(slice)) {
-          return functionMap.get(slice)
+        // Unfortunately, returning a function is not supported
+        // https://github.com/facebook/react/issues/18823
+        if (typeof slice === 'function') {
+          if (functionMap.has(slice)) {
+            return functionMap.get(slice)
+          }
+          const wrappedFunction = { [FUNCTION_SYNBOL]: slice }
+          functionMap.set(slice, wrappedFunction)
+          return wrappedFunction
         }
-        const wrappedFunction = { [FUNCTION_SYNBOL]: slice }
-        functionMap.set(slice, wrappedFunction)
-        return wrappedFunction
+        return slice
       }
-      return slice
-    }, [selector])
-    const snapshot = useMutableSource(source, getSnapshot, sub)
+    }, [selector, equalityFn])
+    const snapshot = useMutableSource(source, getSnapshot, api.subscribe)
     if (
       snapshot &&
       (snapshot as { [FUNCTION_SYNBOL]: unknown })[FUNCTION_SYNBOL]
@@ -174,100 +78,7 @@
     return snapshot
   }
 
-  const api = { setState, getState, subscribe, destroy }
-  state = createState(setState, getState, api)
-
-  Object.assign(useStore, api, { useStore })
-
-  return useStore
-}
-=======
-  createState: StateCreator<TState> | StoreApi<TState>
-): UseStore<TState> {
-  const api: StoreApi<TState> =
-    typeof createState === 'function' ? createImpl(createState) : createState
-
-  const useStore: any = <StateSlice>(
-    selector: StateSelector<TState, StateSlice> = api.getState,
-    equalityFn: EqualityChecker<StateSlice> = Object.is
-  ) => {
-    const forceUpdate = useReducer((c) => c + 1, 0)[1] as () => void
-    const currentSliceRef = useRef<StateSlice>()
-    const selectorRef = useRef(selector)
-    const equalityFnRef = useRef(equalityFn)
-    const erroredRef = useRef(false)
-
-    if (currentSliceRef.current === undefined) {
-      currentSliceRef.current = selector(api.getState())
-    }
-
-    let newStateSlice: StateSlice | undefined
-    let hasNewStateSlice = false
-
-    // The selector or equalityFn need to be called during the render phase if
-    // they change. We also want legitimate errors to be visible so we re-run
-    // them if they errored in the subscriber.
-    if (
-      selectorRef.current !== selector ||
-      equalityFnRef.current !== equalityFn ||
-      erroredRef.current
-    ) {
-      // Using local variables to avoid mutations in the render phase.
-      newStateSlice = selector(api.getState())
-      hasNewStateSlice = !equalityFn(
-        currentSliceRef.current as StateSlice,
-        newStateSlice
-      )
-    }
-
-    // Syncing changes in useEffect.
-    useIsoLayoutEffect(() => {
-      if (hasNewStateSlice) {
-        currentSliceRef.current = newStateSlice as StateSlice
-      }
-      selectorRef.current = selector
-      equalityFnRef.current = equalityFn
-      erroredRef.current = false
-    })
-
-    useIsoLayoutEffect(() => {
-      const listener = () => {
-        try {
-          const nextStateSlice = selectorRef.current(api.getState())
-          if (
-            !equalityFnRef.current(
-              currentSliceRef.current as StateSlice,
-              nextStateSlice
-            )
-          ) {
-            currentSliceRef.current = nextStateSlice
-            forceUpdate()
-          }
-        } catch (error) {
-          erroredRef.current = true
-          forceUpdate()
-        }
-      }
-      const unsubscribe = api.subscribe(listener)
-      return unsubscribe
-    }, [])
-
-    return hasNewStateSlice
-      ? (newStateSlice as StateSlice)
-      : currentSliceRef.current
-  }
-
   Object.assign(useStore, api)
-
-  // For backward compatibility (No TS types for this)
-  useStore[Symbol.iterator] = function* () {
-    console.warn(
-      '[useStore, api] = create() is deprecated and will be removed in v4'
-    )
-    yield useStore
-    yield api
-  }
->>>>>>> 66a944eb
 
   return useStore
 }