export * from './vanilla'
<<<<<<< HEAD

// For server-side rendering: https://github.com/pmndrs/zustand/pull/34
// Deno support: https://github.com/pmndrs/zustand/issues/347
const isSSR =
  typeof window === 'undefined' ||
  !window.navigator ||
  /ServerSideRendering|^Deno\//.test(window.navigator.userAgent)

const useIsomorphicLayoutEffect = isSSR ? useEffect : useLayoutEffect

export type UseBoundStore<
  T extends State,
  CustomStoreApi extends StoreApi<T> = StoreApi<T>
> = {
  (): T
  <U>(selector: StateSelector<T, U>, equalityFn?: EqualityChecker<U>): U
} & CustomStoreApi

function create<
  TState extends State,
  CustomSetState,
  CustomGetState,
  CustomStoreApi extends StoreApi<TState>
>(
  createState:
    | StateCreator<TState, CustomSetState, CustomGetState, CustomStoreApi>
    | CustomStoreApi
): UseBoundStore<TState, CustomStoreApi>

function create<TState extends State>(
  createState:
    | StateCreator<TState, SetState<TState>, GetState<TState>, any>
    | StoreApi<TState>
): UseBoundStore<TState, StoreApi<TState>>

function create<
  TState extends State,
  CustomSetState,
  CustomGetState,
  CustomStoreApi extends StoreApi<TState>
>(
  createState:
    | StateCreator<TState, CustomSetState, CustomGetState, CustomStoreApi>
    | CustomStoreApi
): UseBoundStore<TState, CustomStoreApi> {
  const api: CustomStoreApi =
    typeof createState === 'function' ? createImpl(createState) : createState

  const useStore: any = <StateSlice>(
    selector: StateSelector<TState, StateSlice> = api.getState as any,
    equalityFn: EqualityChecker<StateSlice> = Object.is
  ) => {
    const [, forceUpdate] = useReducer((c) => c + 1, 0) as [never, () => void]

    const state = api.getState()
    const stateRef = useRef(state)
    const selectorRef = useRef(selector)
    const equalityFnRef = useRef(equalityFn)
    const erroredRef = useRef(false)

    const currentSliceRef = useRef<StateSlice>()
    if (currentSliceRef.current === undefined) {
      currentSliceRef.current = selector(state)
    }

    let newStateSlice: StateSlice | undefined
    let hasNewStateSlice = false

    // The selector or equalityFn need to be called during the render phase if
    // they change. We also want legitimate errors to be visible so we re-run
    // them if they errored in the subscriber.
    if (
      stateRef.current !== state ||
      selectorRef.current !== selector ||
      equalityFnRef.current !== equalityFn ||
      erroredRef.current
    ) {
      // Using local variables to avoid mutations in the render phase.
      newStateSlice = selector(state)
      hasNewStateSlice = !equalityFn(
        currentSliceRef.current as StateSlice,
        newStateSlice
      )
    }

    // Syncing changes in useEffect.
    useIsomorphicLayoutEffect(() => {
      if (hasNewStateSlice) {
        currentSliceRef.current = newStateSlice as StateSlice
      }
      stateRef.current = state
      selectorRef.current = selector
      equalityFnRef.current = equalityFn
      erroredRef.current = false
    })

    const stateBeforeSubscriptionRef = useRef(state)
    useIsomorphicLayoutEffect(() => {
      const listener = () => {
        try {
          const nextState = api.getState()
          const nextStateSlice = selectorRef.current(nextState)
          if (
            !equalityFnRef.current(
              currentSliceRef.current as StateSlice,
              nextStateSlice
            )
          ) {
            stateRef.current = nextState
            currentSliceRef.current = nextStateSlice
            forceUpdate()
          }
        } catch (error) {
          erroredRef.current = true
          forceUpdate()
        }
      }
      const unsubscribe = api.subscribe(listener)
      if (api.getState() !== stateBeforeSubscriptionRef.current) {
        listener() // state has changed before subscription
      }
      return unsubscribe
    }, [])

    const sliceToReturn = hasNewStateSlice
      ? (newStateSlice as StateSlice)
      : currentSliceRef.current
    useDebugValue(sliceToReturn)
    return sliceToReturn
  }

  Object.assign(useStore, api)

  // For backward compatibility (No TS types for this)
  useStore[Symbol.iterator] = function () {
    console.warn(
      '[useStore, api] = create() is deprecated and will be removed in v4'
    )
    const items = [useStore, api]
    return {
      next() {
        const done = items.length <= 0
        return { value: items.shift(), done }
      },
    }
  }

  return useStore
}

export default create
=======
export * from './react'
export { default } from './react'
>>>>>>> 833f57ed
<|MERGE_RESOLUTION|>--- conflicted
+++ resolved
@@ -1,157 +1,3 @@
 export * from './vanilla'
-<<<<<<< HEAD
-
-// For server-side rendering: https://github.com/pmndrs/zustand/pull/34
-// Deno support: https://github.com/pmndrs/zustand/issues/347
-const isSSR =
-  typeof window === 'undefined' ||
-  !window.navigator ||
-  /ServerSideRendering|^Deno\//.test(window.navigator.userAgent)
-
-const useIsomorphicLayoutEffect = isSSR ? useEffect : useLayoutEffect
-
-export type UseBoundStore<
-  T extends State,
-  CustomStoreApi extends StoreApi<T> = StoreApi<T>
-> = {
-  (): T
-  <U>(selector: StateSelector<T, U>, equalityFn?: EqualityChecker<U>): U
-} & CustomStoreApi
-
-function create<
-  TState extends State,
-  CustomSetState,
-  CustomGetState,
-  CustomStoreApi extends StoreApi<TState>
->(
-  createState:
-    | StateCreator<TState, CustomSetState, CustomGetState, CustomStoreApi>
-    | CustomStoreApi
-): UseBoundStore<TState, CustomStoreApi>
-
-function create<TState extends State>(
-  createState:
-    | StateCreator<TState, SetState<TState>, GetState<TState>, any>
-    | StoreApi<TState>
-): UseBoundStore<TState, StoreApi<TState>>
-
-function create<
-  TState extends State,
-  CustomSetState,
-  CustomGetState,
-  CustomStoreApi extends StoreApi<TState>
->(
-  createState:
-    | StateCreator<TState, CustomSetState, CustomGetState, CustomStoreApi>
-    | CustomStoreApi
-): UseBoundStore<TState, CustomStoreApi> {
-  const api: CustomStoreApi =
-    typeof createState === 'function' ? createImpl(createState) : createState
-
-  const useStore: any = <StateSlice>(
-    selector: StateSelector<TState, StateSlice> = api.getState as any,
-    equalityFn: EqualityChecker<StateSlice> = Object.is
-  ) => {
-    const [, forceUpdate] = useReducer((c) => c + 1, 0) as [never, () => void]
-
-    const state = api.getState()
-    const stateRef = useRef(state)
-    const selectorRef = useRef(selector)
-    const equalityFnRef = useRef(equalityFn)
-    const erroredRef = useRef(false)
-
-    const currentSliceRef = useRef<StateSlice>()
-    if (currentSliceRef.current === undefined) {
-      currentSliceRef.current = selector(state)
-    }
-
-    let newStateSlice: StateSlice | undefined
-    let hasNewStateSlice = false
-
-    // The selector or equalityFn need to be called during the render phase if
-    // they change. We also want legitimate errors to be visible so we re-run
-    // them if they errored in the subscriber.
-    if (
-      stateRef.current !== state ||
-      selectorRef.current !== selector ||
-      equalityFnRef.current !== equalityFn ||
-      erroredRef.current
-    ) {
-      // Using local variables to avoid mutations in the render phase.
-      newStateSlice = selector(state)
-      hasNewStateSlice = !equalityFn(
-        currentSliceRef.current as StateSlice,
-        newStateSlice
-      )
-    }
-
-    // Syncing changes in useEffect.
-    useIsomorphicLayoutEffect(() => {
-      if (hasNewStateSlice) {
-        currentSliceRef.current = newStateSlice as StateSlice
-      }
-      stateRef.current = state
-      selectorRef.current = selector
-      equalityFnRef.current = equalityFn
-      erroredRef.current = false
-    })
-
-    const stateBeforeSubscriptionRef = useRef(state)
-    useIsomorphicLayoutEffect(() => {
-      const listener = () => {
-        try {
-          const nextState = api.getState()
-          const nextStateSlice = selectorRef.current(nextState)
-          if (
-            !equalityFnRef.current(
-              currentSliceRef.current as StateSlice,
-              nextStateSlice
-            )
-          ) {
-            stateRef.current = nextState
-            currentSliceRef.current = nextStateSlice
-            forceUpdate()
-          }
-        } catch (error) {
-          erroredRef.current = true
-          forceUpdate()
-        }
-      }
-      const unsubscribe = api.subscribe(listener)
-      if (api.getState() !== stateBeforeSubscriptionRef.current) {
-        listener() // state has changed before subscription
-      }
-      return unsubscribe
-    }, [])
-
-    const sliceToReturn = hasNewStateSlice
-      ? (newStateSlice as StateSlice)
-      : currentSliceRef.current
-    useDebugValue(sliceToReturn)
-    return sliceToReturn
-  }
-
-  Object.assign(useStore, api)
-
-  // For backward compatibility (No TS types for this)
-  useStore[Symbol.iterator] = function () {
-    console.warn(
-      '[useStore, api] = create() is deprecated and will be removed in v4'
-    )
-    const items = [useStore, api]
-    return {
-      next() {
-        const done = items.length <= 0
-        return { value: items.shift(), done }
-      },
-    }
-  }
-
-  return useStore
-}
-
-export default create
-=======
 export * from './react'
-export { default } from './react'
->>>>>>> 833f57ed
+export { default } from './react'