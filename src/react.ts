--- conflicted
+++ resolved
@@ -10,16 +10,6 @@
   StoreApi,
 } from './vanilla'
 
-<<<<<<< HEAD
-// For server-side rendering: https://github.com/pmndrs/zustand/pull/34
-// Deno support: https://github.com/pmndrs/zustand/issues/347
-const isSSR =
-  typeof window === 'undefined' ||
-  !window.navigator ||
-  /ServerSideRendering|^Deno\//.test(window.navigator.userAgent)
-
-const useIsomorphicLayoutEffect = isSSR ? useEffect : useLayoutEffect
-=======
 export function useStore<T extends State>(api: StoreApi<T>): T
 export function useStore<T extends State, U>(
   api: StoreApi<T>,
@@ -41,7 +31,6 @@
   useDebugValue(slice)
   return slice
 }
->>>>>>> 64536ee4
 
 export type UseBoundStore<
   T extends State,
@@ -84,13 +73,9 @@
   const useBoundStore: any = (selector?: any, equalityFn?: any) =>
     useStore(api, selector, equalityFn)
 
-<<<<<<< HEAD
-  return useStore
-=======
   Object.assign(useBoundStore, api)
 
   return useBoundStore
->>>>>>> 64536ee4
 }
 
 export default create