--- conflicted
+++ resolved
@@ -24,12 +24,8 @@
   const slice = useSyncExternalStoreWithSelector(
     api.subscribe,
     api.getState,
-<<<<<<< HEAD
-    null,
-=======
     // TODO avoid `any` and add type only in react.ts
     (api as any).getServerState || api.getState,
->>>>>>> f65a25ac
     selector,
     equalityFn
   )
