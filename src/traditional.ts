// import { useDebugValue } from 'react'
// import { useSyncExternalStoreWithSelector } from 'use-sync-external-store/shim/with-selector'
// Those don't work in ESM, because React libs are CJS only.
// See: https://github.com/pmndrs/valtio/issues/452
// The following is a workaround until ESM is supported.
// eslint-disable-next-line import/extensions
import ReactExports from 'react'
// eslint-disable-next-line import/extensions
import useSyncExternalStoreExports from 'use-sync-external-store/shim/with-selector'
import { createStore } from './vanilla.ts'
import type {
  Mutate,
  StateCreator,
  StoreApi,
  StoreMutatorIdentifier,
} from './vanilla.ts'

const { useDebugValue } = ReactExports
const { useSyncExternalStoreWithSelector } = useSyncExternalStoreExports

type ExtractState<S> = S extends { getState: () => infer T } ? T : never

type ReadonlyStoreApi<T> = Pick<
  StoreApi<T>,
  'getState' | 'getInitialState' | 'subscribe'
>

const identity = <T>(arg: T): T => arg

<<<<<<< HEAD
export function useStoreWithEqualityFn<S extends StoreApi<unknown>>(
  api: S,
): ExtractState<S>

export function useStoreWithEqualityFn<S extends StoreApi<unknown>, U>(
=======
export function useStoreWithEqualityFn<
  S extends WithReact<ReadonlyStoreApi<unknown>>,
>(api: S): ExtractState<S>

export function useStoreWithEqualityFn<
  S extends WithReact<ReadonlyStoreApi<unknown>>,
  U,
>(
>>>>>>> b3684b31
  api: S,
  selector: (state: ExtractState<S>) => U,
  equalityFn?: (a: U, b: U) => boolean,
): U

export function useStoreWithEqualityFn<TState, StateSlice>(
<<<<<<< HEAD
  api: StoreApi<TState>,
=======
  api: WithReact<ReadonlyStoreApi<TState>>,
>>>>>>> b3684b31
  selector: (state: TState) => StateSlice = identity as any,
  equalityFn?: (a: StateSlice, b: StateSlice) => boolean,
) {
  const slice = useSyncExternalStoreWithSelector(
    api.subscribe,
    api.getState,
    api.getInitialState,
    selector,
    equalityFn,
  )
  useDebugValue(slice)
  return slice
}

export type UseBoundStoreWithEqualityFn<S extends ReadonlyStoreApi<unknown>> = {
  (): ExtractState<S>
  <U>(
    selector: (state: ExtractState<S>) => U,
    equalityFn?: (a: U, b: U) => boolean,
  ): U
} & S

type CreateWithEqualityFn = {
  <T, Mos extends [StoreMutatorIdentifier, unknown][] = []>(
    initializer: StateCreator<T, [], Mos>,
    defaultEqualityFn?: <U>(a: U, b: U) => boolean,
  ): UseBoundStoreWithEqualityFn<Mutate<StoreApi<T>, Mos>>
  <T>(): <Mos extends [StoreMutatorIdentifier, unknown][] = []>(
    initializer: StateCreator<T, [], Mos>,
    defaultEqualityFn?: <U>(a: U, b: U) => boolean,
  ) => UseBoundStoreWithEqualityFn<Mutate<StoreApi<T>, Mos>>
}

const createWithEqualityFnImpl = <T>(
  createState: StateCreator<T, [], []>,
  defaultEqualityFn?: <U>(a: U, b: U) => boolean,
) => {
  const api = createStore(createState)

  const useBoundStoreWithEqualityFn: any = (
    selector?: any,
    equalityFn = defaultEqualityFn,
  ) => useStoreWithEqualityFn(api, selector, equalityFn)

  Object.assign(useBoundStoreWithEqualityFn, api)

  return useBoundStoreWithEqualityFn
}

export const createWithEqualityFn = (<T>(
  createState: StateCreator<T, [], []> | undefined,
  defaultEqualityFn?: <U>(a: U, b: U) => boolean,
) =>
  createState
    ? createWithEqualityFnImpl(createState, defaultEqualityFn)
    : createWithEqualityFnImpl) as CreateWithEqualityFn<|MERGE_RESOLUTION|>--- conflicted
+++ resolved
@@ -27,33 +27,18 @@
 
 const identity = <T>(arg: T): T => arg
 
-<<<<<<< HEAD
-export function useStoreWithEqualityFn<S extends StoreApi<unknown>>(
+export function useStoreWithEqualityFn<S extends ReadonlyStoreApi<unknown>>(
   api: S,
 ): ExtractState<S>
 
-export function useStoreWithEqualityFn<S extends StoreApi<unknown>, U>(
-=======
-export function useStoreWithEqualityFn<
-  S extends WithReact<ReadonlyStoreApi<unknown>>,
->(api: S): ExtractState<S>
-
-export function useStoreWithEqualityFn<
-  S extends WithReact<ReadonlyStoreApi<unknown>>,
-  U,
->(
->>>>>>> b3684b31
+export function useStoreWithEqualityFn<S extends ReadonlyStoreApi<unknown>, U>(
   api: S,
   selector: (state: ExtractState<S>) => U,
   equalityFn?: (a: U, b: U) => boolean,
 ): U
 
 export function useStoreWithEqualityFn<TState, StateSlice>(
-<<<<<<< HEAD
-  api: StoreApi<TState>,
-=======
-  api: WithReact<ReadonlyStoreApi<TState>>,
->>>>>>> b3684b31
+  api: ReadonlyStoreApi<TState>,
   selector: (state: TState) => StateSlice = identity as any,
   equalityFn?: (a: StateSlice, b: StateSlice) => boolean,
 ) {
