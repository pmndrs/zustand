import {
  ReactNode,
  createElement,
  createContext as reactCreateContext,
  useContext,
  useMemo,
  useRef,
} from 'react'
import {
  EqualityChecker,
  State,
  StateSelector,
  StoreApi,
  useStore,
} from 'zustand'

<<<<<<< HEAD
type UseContextStore<S> = <U = ExtractState<S>>(
  selector?: (state: ExtractState<S>) => U,
  equals?: (a: U, b: U) => boolean
) => U

type ExtractState<S> = S extends { getState: () => infer T } ? T : never

type WithoutCallSignature<T> = { [K in keyof T]: T[K] }
=======
/**
 * @deprecated Use `typeof MyContext.useStore` instead.
 */
export type UseContextStore<T extends State> = <U = T>(
  selector?: StateSelector<T, U>,
  equalityFn?: EqualityChecker<U>
) => U
>>>>>>> 01b42df9

function createContext<S extends StoreApi<State>>() {
  const ZustandContext = reactCreateContext<S | undefined>(undefined)

  const Provider = ({
    createStore,
    children,
  }: {
    createStore: () => S
    children: ReactNode
  }) => {
    const storeRef = useRef<S>()

    if (!storeRef.current) {
      storeRef.current = createStore()
    }

    return createElement(
      ZustandContext.Provider,
      { value: storeRef.current },
      children
    )
  }

  const useBoundStore: UseContextStore<S> = <StateSlice = ExtractState<S>>(
    selector?: StateSelector<ExtractState<S>, StateSlice>,
    equalityFn?: EqualityChecker<StateSlice>
  ) => {
    const store = useContext(ZustandContext)
    if (!store) {
      throw new Error(
        'Seems like you have not used zustand provider as an ancestor.'
      )
    }
    return useStore(
      store,
      selector as StateSelector<ExtractState<S>, StateSlice>,
      equalityFn
    )
  }

  const useStoreApi = () => {
    const store = useContext(ZustandContext)
    if (!store) {
      throw new Error(
        'Seems like you have not used zustand provider as an ancestor.'
      )
    }
    return useMemo(
      () =>
        ({
          getState: store.getState,
          setState: store.setState,
          subscribe: store.subscribe,
          destroy: store.destroy,
        } as WithoutCallSignature<S>),
      [store]
    )
  }

  return {
    Provider,
    useStore: useBoundStore,
    useStoreApi,
  }
}

export default createContext<|MERGE_RESOLUTION|>--- conflicted
+++ resolved
@@ -6,15 +6,8 @@
   useMemo,
   useRef,
 } from 'react'
-import {
-  EqualityChecker,
-  State,
-  StateSelector,
-  StoreApi,
-  useStore,
-} from 'zustand'
+import { EqualityChecker, State, StateSelector, StoreApi, useStore } from '.'
 
-<<<<<<< HEAD
 type UseContextStore<S> = <U = ExtractState<S>>(
   selector?: (state: ExtractState<S>) => U,
   equals?: (a: U, b: U) => boolean
@@ -23,15 +16,6 @@
 type ExtractState<S> = S extends { getState: () => infer T } ? T : never
 
 type WithoutCallSignature<T> = { [K in keyof T]: T[K] }
-=======
-/**
- * @deprecated Use `typeof MyContext.useStore` instead.
- */
-export type UseContextStore<T extends State> = <U = T>(
-  selector?: StateSelector<T, U>,
-  equalityFn?: EqualityChecker<U>
-) => U
->>>>>>> 01b42df9
 
 function createContext<S extends StoreApi<State>>() {
   const ZustandContext = reactCreateContext<S | undefined>(undefined)
