export function shallow<T>(objA: T, objB: T) {
  if (Object.is(objA, objB)) {
    return true
  }
  if (
    typeof objA !== 'object' ||
    objA === null ||
    typeof objB !== 'object' ||
    objB === null
  ) {
    return false
  }

  if (objA instanceof Map && objB instanceof Map) {
    if (objA.size !== objB.size) return false

    for (const [key, value] of objA) {
      if (!Object.is(value, objB.get(key))) {
        return false
      }
    }
    return true
  }

  if (objA instanceof Set && objB instanceof Set) {
    if (objA.size !== objB.size) return false

    for (const value of objA) {
      if (!objB.has(value)) {
        return false
      }
    }
    return true
  }

  const keysA = Object.keys(objA)
  if (keysA.length !== Object.keys(objB).length) {
    return false
  }
  for (const keyA of keysA) {
    if (
<<<<<<< HEAD
      !Object.hasOwn(objB, keysA[i] as string) ||
      !Object.is(objA[keysA[i] as keyof T], objB[keysA[i] as keyof T])
=======
      !Object.prototype.hasOwnProperty.call(objB, keyA as string) ||
      !Object.is(objA[keyA as keyof T], objB[keyA as keyof T])
>>>>>>> 6f61b76f
    ) {
      return false
    }
  }
  return true
}<|MERGE_RESOLUTION|>--- conflicted
+++ resolved
@@ -39,13 +39,8 @@
   }
   for (const keyA of keysA) {
     if (
-<<<<<<< HEAD
-      !Object.hasOwn(objB, keysA[i] as string) ||
-      !Object.is(objA[keysA[i] as keyof T], objB[keysA[i] as keyof T])
-=======
-      !Object.prototype.hasOwnProperty.call(objB, keyA as string) ||
+      !Object.hasOwn(objB, keyA as string) ||
       !Object.is(objA[keyA as keyof T], objB[keyA as keyof T])
->>>>>>> 6f61b76f
     ) {
       return false
     }
