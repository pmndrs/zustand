--- conflicted
+++ resolved
@@ -91,7 +91,6 @@
       (persistedState: unknown, currentState: T) => T
   }
 
-<<<<<<< HEAD
 interface PersistentStorage
   { getItem: (name: string) => string | null | Promise<string | null>
   , setItem: (name: string, value: string) => void | Promise<void>
@@ -113,11 +112,6 @@
       , onFinishHydration: (listener: (state: T) => void) => () => void
       }
   }
-=======
-type DeepPartial<T> = {
-  [P in keyof T]?: DeepPartial<T[P]>
-}
->>>>>>> 48d4dc1d
 
 
 
@@ -285,7 +279,7 @@
   hydrate()
   return initialStateFromPersistentStorage || initialState
 }
-const persist = persistImpl as Persist
+const persist = persistImpl as unknown as Persist
 
 type EPersistDefaultedOptions =
   O.Required<O.ExcludeKey<EPersistOptions, 'name' | 'onRehydrateStorage' | 'migrate'>>
