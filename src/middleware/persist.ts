import type {
  StateCreator,
  StoreApi,
  StoreMutatorIdentifier,
} from '../vanilla.ts'

export interface StateStorage {
  getItem: (name: string) => string | null | Promise<string | null>
  setItem: (name: string, value: string) => unknown | Promise<unknown>
  removeItem: (name: string) => unknown | Promise<unknown>
}

export type StorageValue<S> = {
  state: S
  version?: number
}

export interface PersistStorage<S> {
  getItem: (
    name: string,
  ) => StorageValue<S> | null | Promise<StorageValue<S> | null>
  setItem: (name: string, value: StorageValue<S>) => unknown | Promise<unknown>
  removeItem: (name: string) => unknown | Promise<unknown>
}

type JsonStorageOptions = {
  reviver?: (key: string, value: unknown) => unknown
  replacer?: (key: string, value: unknown) => unknown
}

export function createJSONStorage<S>(
  getStorage: () => StateStorage,
  options?: JsonStorageOptions,
): PersistStorage<S> | undefined {
  let storage: StateStorage | undefined
  try {
    storage = getStorage()
  } catch (_e) {
    // prevent error if the storage is not defined (e.g. when server side rendering a page)
    return
  }
  const persistStorage: PersistStorage<S> = {
    getItem: (name) => {
      const parse = (str: string | null) => {
        if (str === null) {
          return null
        }
        return JSON.parse(str, options?.reviver) as StorageValue<S>
      }
      const str = (storage as StateStorage).getItem(name) ?? null
      if (str instanceof Promise) {
        return str.then(parse)
      }
      return parse(str)
    },
    setItem: (name, newValue) =>
      (storage as StateStorage).setItem(
        name,
        JSON.stringify(newValue, options?.replacer),
      ),
    removeItem: (name) => (storage as StateStorage).removeItem(name),
  }
  return persistStorage
}

export interface PersistOptions<S, PersistedState = S> {
  /** Name of the storage (must be unique) */
  name: string
  /**
   * Use a custom persist storage.
   *
   * Combining `createJSONStorage` helps creating a persist storage
   * with JSON.parse and JSON.stringify.
   *
   * @default createJSONStorage(() => localStorage)
   */
  storage?: PersistStorage<PersistedState> | undefined
  /**
   * Filter the persisted value.
   *
   * @params state The state's value
   */
  partialize?: (state: S) => PersistedState
  /**
   * A function returning another (optional) function.
   * The main function will be called before the state rehydration.
   * The returned function will be called after the state rehydration or when an error occurred.
   */
  onRehydrateStorage?: (
    state: S,
  ) => ((state?: S, error?: unknown) => void) | void
  /**
   * If the stored state's version mismatch the one specified here, the storage will not be used.
   * This is useful when adding a breaking change to your store.
   */
  version?: number
  /**
   * A function to perform persisted state migration.
   * This function will be called when persisted state versions mismatch with the one specified here.
   */
  migrate?: (
    persistedState: unknown,
    version: number,
  ) => PersistedState | Promise<PersistedState>
  /**
   * A function to perform custom hydration merges when combining the stored state with the current one.
   * By default, this function does a shallow merge.
   */
  merge?: (persistedState: unknown, currentState: S) => S

  /**
   * An optional boolean that will prevent the persist middleware from triggering hydration on initialization,
   * This allows you to call `rehydrate()` at a specific point in your apps rendering life-cycle.
   *
   * This is useful in SSR application.
   *
   * @default false
   */
  skipHydration?: boolean
}

type PersistListener<S> = (state: S) => void

type StorePersist<S, Ps> = {
  persist: {
    setOptions: (options: Partial<PersistOptions<S, Ps>>) => void
    clearStorage: () => void
    rehydrate: () => Promise<void> | void
    hasHydrated: () => boolean
    onHydrate: (fn: PersistListener<S>) => () => void
    onFinishHydration: (fn: PersistListener<S>) => () => void
    getOptions: () => Partial<PersistOptions<S, Ps>>
  }
}

type Thenable<Value> = {
  then<V>(
    onFulfilled: (value: Value) => V | Promise<V> | Thenable<V>,
  ): Thenable<V>
  catch<V>(
    onRejected: (reason: Error) => V | Promise<V> | Thenable<V>,
  ): Thenable<V>
}

const toThenable =
  <Result, Input>(
    fn: (input: Input) => Result | Promise<Result> | Thenable<Result>,
  ) =>
  (input: Input): Thenable<Result> => {
    try {
      const result = fn(input)
      if (result instanceof Promise) {
        return result as Thenable<Result>
      }
      return {
        then(onFulfilled) {
          return toThenable(onFulfilled)(result as Result)
        },
        catch(_onRejected) {
          return this as Thenable<any>
        },
      }
    } catch (e: any) {
      return {
        then(_onFulfilled) {
          return this as Thenable<any>
        },
        catch(onRejected) {
          return toThenable(onRejected)(e)
        },
      }
    }
  }

<<<<<<< HEAD
const persistImpl: PersistImpl = (config, baseOptions) => (set, get, api) => {
=======
const oldImpl: PersistImpl = (config, baseOptions) => (set, get, api) => {
  type S = ReturnType<typeof config>
  let options = {
    getStorage: () => localStorage,
    serialize: JSON.stringify as (state: StorageValue<S>) => string,
    deserialize: JSON.parse as (str: string) => StorageValue<S>,
    partialize: (state: S) => state,
    version: 0,
    merge: (persistedState: unknown, currentState: S) => ({
      ...currentState,
      ...(persistedState as object),
    }),
    ...baseOptions,
  }

  let hasHydrated = false
  const hydrationListeners = new Set<PersistListener<S>>()
  const finishHydrationListeners = new Set<PersistListener<S>>()
  let storage: StateStorage | undefined

  try {
    storage = options.getStorage()
  } catch (_e) {
    // prevent error if the storage is not defined (e.g. when server side rendering a page)
  }

  if (!storage) {
    return config(
      (...args) => {
        console.warn(
          `[zustand persist middleware] Unable to update item '${options.name}', the given storage is currently unavailable.`,
        )
        set(...args)
      },
      get,
      api,
    )
  }

  const thenableSerialize = toThenable(options.serialize)

  const setItem = (): Thenable<void> => {
    const state = options.partialize({ ...get() })

    let errorInSync: Error | undefined
    const thenable = thenableSerialize({ state, version: options.version })
      .then((serializedValue) =>
        (storage as StateStorage).setItem(options.name, serializedValue),
      )
      .catch((e) => {
        errorInSync = e
      })
    if (errorInSync) {
      throw errorInSync
    }
    return thenable
  }

  const savedSetState = api.setState

  api.setState = (state, replace) => {
    savedSetState(state, replace)
    void setItem()
  }

  const configResult = config(
    (...args) => {
      set(...args)
      void setItem()
    },
    get,
    api,
  )

  // a workaround to solve the issue of not storing rehydrated state in sync storage
  // the set(state) value would be later overridden with initial state by create()
  // to avoid this, we merge the state from localStorage into the initial state.
  let stateFromStorage: S | undefined

  // rehydrate initial state with existing stored state
  const hydrate = () => {
    if (!storage) return

    hasHydrated = false
    hydrationListeners.forEach((cb) => cb(get()))

    const postRehydrationCallback =
      options.onRehydrateStorage?.(get()) || undefined

    // bind is used to avoid `TypeError: Illegal invocation` error
    return toThenable(storage.getItem.bind(storage))(options.name)
      .then((storageValue) => {
        if (storageValue) {
          return options.deserialize(storageValue)
        }
      })
      .then((deserializedStorageValue) => {
        if (deserializedStorageValue) {
          if (
            typeof deserializedStorageValue.version === 'number' &&
            deserializedStorageValue.version !== options.version
          ) {
            if (options.migrate) {
              return options.migrate(
                deserializedStorageValue.state,
                deserializedStorageValue.version,
              )
            }
            console.error(
              `State loaded from storage couldn't be migrated since no migrate function was provided`,
            )
          } else {
            return deserializedStorageValue.state
          }
        }
      })
      .then((migratedState) => {
        stateFromStorage = options.merge(
          migratedState as S,
          get() ?? configResult,
        )

        set(stateFromStorage as S, true)
        return setItem()
      })
      .then(() => {
        postRehydrationCallback?.(stateFromStorage, undefined)
        hasHydrated = true
        finishHydrationListeners.forEach((cb) => cb(stateFromStorage as S))
      })
      .catch((e: Error) => {
        postRehydrationCallback?.(undefined, e)
      })
  }

  ;(api as StoreApi<S> & StorePersist<S, S>).persist = {
    setOptions: (newOptions) => {
      options = {
        ...options,
        ...newOptions,
      }

      if (newOptions.getStorage) {
        storage = newOptions.getStorage()
      }
    },
    clearStorage: () => {
      storage?.removeItem(options.name)
    },
    getOptions: () => options,
    rehydrate: () => hydrate() as Promise<void>,
    hasHydrated: () => hasHydrated,
    onHydrate: (cb) => {
      hydrationListeners.add(cb)

      return () => {
        hydrationListeners.delete(cb)
      }
    },
    onFinishHydration: (cb) => {
      finishHydrationListeners.add(cb)

      return () => {
        finishHydrationListeners.delete(cb)
      }
    },
  }

  hydrate()

  return stateFromStorage || configResult
}

const newImpl: PersistImpl = (config, baseOptions) => (set, get, api) => {
>>>>>>> ded02e9f
  type S = ReturnType<typeof config>
  let options = {
    storage: createJSONStorage<S>(() => localStorage),
    partialize: (state: S) => state,
    version: 0,
    merge: (persistedState: unknown, currentState: S) => ({
      ...currentState,
      ...(persistedState as object),
    }),
    ...baseOptions,
  }

  let hasHydrated = false
  const hydrationListeners = new Set<PersistListener<S>>()
  const finishHydrationListeners = new Set<PersistListener<S>>()
  let storage = options.storage

  if (!storage) {
    return config(
      (...args) => {
        console.warn(
          `[zustand persist middleware] Unable to update item '${options.name}', the given storage is currently unavailable.`,
        )
        set(...(args as Parameters<typeof set>))
      },
      get,
      api,
    )
  }

  const setItem = () => {
    const state = options.partialize({ ...get() })
    return (storage as PersistStorage<S>).setItem(options.name, {
      state,
      version: options.version,
    })
  }

  const savedSetState = api.setState

  api.setState = (state, replace) => {
    savedSetState(state, replace as any)
    void setItem()
  }

  const configResult = config(
    (...args) => {
      set(...(args as Parameters<typeof set>))
      void setItem()
    },
    get,
    api,
  )

  api.getInitialState = () => configResult

  // a workaround to solve the issue of not storing rehydrated state in sync storage
  // the set(state) value would be later overridden with initial state by create()
  // to avoid this, we merge the state from localStorage into the initial state.
  let stateFromStorage: S | undefined

  // rehydrate initial state with existing stored state
  const hydrate = () => {
    if (!storage) return

    // On the first invocation of 'hydrate', state will not yet be defined (this is
    // true for both the 'asynchronous' and 'synchronous' case). Pass 'configResult'
    // as a backup  to 'get()' so listeners and 'onRehydrateStorage' are called with
    // the latest available state.

    hasHydrated = false
    hydrationListeners.forEach((cb) => cb(get() ?? configResult))

    const postRehydrationCallback =
      options.onRehydrateStorage?.(get() ?? configResult) || undefined

    // bind is used to avoid `TypeError: Illegal invocation` error
    return toThenable(storage.getItem.bind(storage))(options.name)
      .then((deserializedStorageValue) => {
        if (deserializedStorageValue) {
          if (
            typeof deserializedStorageValue.version === 'number' &&
            deserializedStorageValue.version !== options.version
          ) {
            if (options.migrate) {
              return [
                true,
                options.migrate(
                  deserializedStorageValue.state,
                  deserializedStorageValue.version,
                ),
              ] as const
            }
            console.error(
              `State loaded from storage couldn't be migrated since no migrate function was provided`,
            )
          } else {
            return [false, deserializedStorageValue.state] as const
          }
        }
        return [false, undefined] as const
      })
      .then((migrationResult) => {
        const [migrated, migratedState] = migrationResult
        stateFromStorage = options.merge(
          migratedState as S,
          get() ?? configResult,
        )

        set(stateFromStorage as S, true)
        if (migrated) {
          return setItem()
        }
      })
      .then(() => {
        // TODO: In the asynchronous case, it's possible that the state has changed
        // since it was set in the prior callback. As such, it would be better to
        // pass 'get()' to the 'postRehydrationCallback' to ensure the most up-to-date
        // state is used. However, this could be a breaking change, so this isn't being
        // done now.
        postRehydrationCallback?.(stateFromStorage, undefined)

        // It's possible that 'postRehydrationCallback' updated the state. To ensure
        // that isn't overwritten when returning 'stateFromStorage' below
        // (synchronous-case only), update 'stateFromStorage' to point to the latest
        // state. In the asynchronous case, 'stateFromStorage' isn't used after this
        // callback, so there's no harm in updating it to match the latest state.
        stateFromStorage = get()
        hasHydrated = true
        finishHydrationListeners.forEach((cb) => cb(stateFromStorage as S))
      })
      .catch((e: Error) => {
        postRehydrationCallback?.(undefined, e)
      })
  }

  ;(api as StoreApi<S> & StorePersist<S, S>).persist = {
    setOptions: (newOptions) => {
      options = {
        ...options,
        ...newOptions,
      }

      if (newOptions.storage) {
        storage = newOptions.storage
      }
    },
    clearStorage: () => {
      storage?.removeItem(options.name)
    },
    getOptions: () => options,
    rehydrate: () => hydrate() as Promise<void>,
    hasHydrated: () => hasHydrated,
    onHydrate: (cb) => {
      hydrationListeners.add(cb)

      return () => {
        hydrationListeners.delete(cb)
      }
    },
    onFinishHydration: (cb) => {
      finishHydrationListeners.add(cb)

      return () => {
        finishHydrationListeners.delete(cb)
      }
    },
  }

  if (!options.skipHydration) {
    hydrate()
  }

  return stateFromStorage || configResult
}

type Persist = <
  T,
  Mps extends [StoreMutatorIdentifier, unknown][] = [],
  Mcs extends [StoreMutatorIdentifier, unknown][] = [],
  U = T,
>(
  initializer: StateCreator<T, [...Mps, ['zustand/persist', unknown]], Mcs>,
  options: PersistOptions<T, U>,
) => StateCreator<T, Mps, [['zustand/persist', U], ...Mcs]>

declare module '../vanilla' {
  interface StoreMutators<S, A> {
    'zustand/persist': WithPersist<S, A>
  }
}

type Write<T, U> = Omit<T, keyof U> & U

type WithPersist<S, A> = S extends { getState: () => infer T }
  ? Write<S, StorePersist<T, A>>
  : never

type PersistImpl = <T>(
  storeInitializer: StateCreator<T, [], []>,
  options: PersistOptions<T, T>,
) => StateCreator<T, [], []>

export const persist = persistImpl as unknown as Persist<|MERGE_RESOLUTION|>--- conflicted
+++ resolved
@@ -172,184 +172,7 @@
     }
   }
 
-<<<<<<< HEAD
 const persistImpl: PersistImpl = (config, baseOptions) => (set, get, api) => {
-=======
-const oldImpl: PersistImpl = (config, baseOptions) => (set, get, api) => {
-  type S = ReturnType<typeof config>
-  let options = {
-    getStorage: () => localStorage,
-    serialize: JSON.stringify as (state: StorageValue<S>) => string,
-    deserialize: JSON.parse as (str: string) => StorageValue<S>,
-    partialize: (state: S) => state,
-    version: 0,
-    merge: (persistedState: unknown, currentState: S) => ({
-      ...currentState,
-      ...(persistedState as object),
-    }),
-    ...baseOptions,
-  }
-
-  let hasHydrated = false
-  const hydrationListeners = new Set<PersistListener<S>>()
-  const finishHydrationListeners = new Set<PersistListener<S>>()
-  let storage: StateStorage | undefined
-
-  try {
-    storage = options.getStorage()
-  } catch (_e) {
-    // prevent error if the storage is not defined (e.g. when server side rendering a page)
-  }
-
-  if (!storage) {
-    return config(
-      (...args) => {
-        console.warn(
-          `[zustand persist middleware] Unable to update item '${options.name}', the given storage is currently unavailable.`,
-        )
-        set(...args)
-      },
-      get,
-      api,
-    )
-  }
-
-  const thenableSerialize = toThenable(options.serialize)
-
-  const setItem = (): Thenable<void> => {
-    const state = options.partialize({ ...get() })
-
-    let errorInSync: Error | undefined
-    const thenable = thenableSerialize({ state, version: options.version })
-      .then((serializedValue) =>
-        (storage as StateStorage).setItem(options.name, serializedValue),
-      )
-      .catch((e) => {
-        errorInSync = e
-      })
-    if (errorInSync) {
-      throw errorInSync
-    }
-    return thenable
-  }
-
-  const savedSetState = api.setState
-
-  api.setState = (state, replace) => {
-    savedSetState(state, replace)
-    void setItem()
-  }
-
-  const configResult = config(
-    (...args) => {
-      set(...args)
-      void setItem()
-    },
-    get,
-    api,
-  )
-
-  // a workaround to solve the issue of not storing rehydrated state in sync storage
-  // the set(state) value would be later overridden with initial state by create()
-  // to avoid this, we merge the state from localStorage into the initial state.
-  let stateFromStorage: S | undefined
-
-  // rehydrate initial state with existing stored state
-  const hydrate = () => {
-    if (!storage) return
-
-    hasHydrated = false
-    hydrationListeners.forEach((cb) => cb(get()))
-
-    const postRehydrationCallback =
-      options.onRehydrateStorage?.(get()) || undefined
-
-    // bind is used to avoid `TypeError: Illegal invocation` error
-    return toThenable(storage.getItem.bind(storage))(options.name)
-      .then((storageValue) => {
-        if (storageValue) {
-          return options.deserialize(storageValue)
-        }
-      })
-      .then((deserializedStorageValue) => {
-        if (deserializedStorageValue) {
-          if (
-            typeof deserializedStorageValue.version === 'number' &&
-            deserializedStorageValue.version !== options.version
-          ) {
-            if (options.migrate) {
-              return options.migrate(
-                deserializedStorageValue.state,
-                deserializedStorageValue.version,
-              )
-            }
-            console.error(
-              `State loaded from storage couldn't be migrated since no migrate function was provided`,
-            )
-          } else {
-            return deserializedStorageValue.state
-          }
-        }
-      })
-      .then((migratedState) => {
-        stateFromStorage = options.merge(
-          migratedState as S,
-          get() ?? configResult,
-        )
-
-        set(stateFromStorage as S, true)
-        return setItem()
-      })
-      .then(() => {
-        postRehydrationCallback?.(stateFromStorage, undefined)
-        hasHydrated = true
-        finishHydrationListeners.forEach((cb) => cb(stateFromStorage as S))
-      })
-      .catch((e: Error) => {
-        postRehydrationCallback?.(undefined, e)
-      })
-  }
-
-  ;(api as StoreApi<S> & StorePersist<S, S>).persist = {
-    setOptions: (newOptions) => {
-      options = {
-        ...options,
-        ...newOptions,
-      }
-
-      if (newOptions.getStorage) {
-        storage = newOptions.getStorage()
-      }
-    },
-    clearStorage: () => {
-      storage?.removeItem(options.name)
-    },
-    getOptions: () => options,
-    rehydrate: () => hydrate() as Promise<void>,
-    hasHydrated: () => hasHydrated,
-    onHydrate: (cb) => {
-      hydrationListeners.add(cb)
-
-      return () => {
-        hydrationListeners.delete(cb)
-      }
-    },
-    onFinishHydration: (cb) => {
-      finishHydrationListeners.add(cb)
-
-      return () => {
-        finishHydrationListeners.delete(cb)
-      }
-    },
-  }
-
-  hydrate()
-
-  return stateFromStorage || configResult
-}
-
-const newImpl: PersistImpl = (config, baseOptions) => (set, get, api) => {
->>>>>>> ded02e9f
   type S = ReturnType<typeof config>
   let options = {
     storage: createJSONStorage<S>(() => localStorage),
