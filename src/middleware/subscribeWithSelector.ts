--- conflicted
+++ resolved
@@ -10,10 +10,6 @@
   Subscribe,
 } from '../vanilla'
 
-<<<<<<< HEAD
-export type StoreApiWithSubscribeWithSelector<T extends State> = StoreApi<T> & {
-  subscribe: Subscribe<T> & {
-=======
 declare module '../vanilla' {
   // eslint-disable-next-line @typescript-eslint/no-unused-vars
   interface StoreMutators<S, A> {
@@ -43,12 +39,8 @@
  * @deprecated Use `Mutate<StoreApi<T>, [["zustand/subscribeWithSelector", never]]>`.
  * See tests/middlewaresTypes.test.tsx for usage with multiple middlewares.
  */
-export type StoreApiWithSubscribeWithSelector<T extends State> = Omit<
-  StoreApi<T>,
-  'subscribe' // FIXME remove omit in v4
-> & {
+export type StoreApiWithSubscribeWithSelector<T extends State> = StoreApi<T> & {
   subscribe: {
->>>>>>> 0fce3a9e
     (listener: StateListener<T>): () => void
     <StateSlice>(
       selector: StateSelector<T, StateSlice>,
