--- conflicted
+++ resolved
@@ -47,12 +47,8 @@
 
 type WithDevtools<S> = Write<Cast<S, object>, StoreDevtools<S>>
 
-<<<<<<< HEAD
-type StoreSetStateWithAction<S> = S extends {
+type StoreDevtools<S> = S extends {
   getState: () => infer T
-=======
-type StoreDevtools<S> = S extends {
->>>>>>> ec90d993
   setState: (...a: infer A) => infer Sr
 }
   ? A extends [
