import type {} from '@redux-devtools/extension'
import { GetState, PartialState, SetState, State, StoreApi } from '../vanilla'

declare module '../vanilla' {
  // eslint-disable-next-line @typescript-eslint/no-unused-vars
  interface StoreMutators<S, A> {
    'zustand/devtools': WithDevtools<S>
  }
}

// FIXME https://github.com/reduxjs/redux-devtools/issues/1097
type Message = {
  type: string
  payload?: any
  state?: any
}

type Write<T extends object, U extends object> = Omit<T, keyof U> & U
type Cast<T, U> = T extends U ? T : U

type WithDevtools<S> = Write<Cast<S, object>, StoreSetStateWithAction<S>>

type StoreSetStateWithAction<S> = S extends { getState: () => infer T }
  ? S & { setState: NamedSet<Cast<T, object>> }
  : never

interface DevtoolsOptions {
  name?: string
  anonymousActionType?: string
  serialize?:
    | boolean
    | {
        date?: boolean
        regex?: boolean
        undefined?: boolean
        nan?: boolean
        infinity?: boolean
        error?: boolean
        symbol?: boolean
        map?: boolean
        set?: boolean
      }
}

type DevtoolsType = {
  subscribe: (dispatch: any) => () => void
  unsubscribe: () => void
  send: {
    (action: string | { type: unknown }, state: any): void
    (action: null, liftedState: any): void
  }
  init: (state: any) => void
  error: (payload: any) => void
}

export type NamedSet<T extends State> = {
  <
    K1 extends keyof T,
    K2 extends keyof T = K1,
    K3 extends keyof T = K2,
    K4 extends keyof T = K3
  >(
    partial: PartialState<T, K1, K2, K3, K4>,
    replace?: boolean,
    name?: string | { type: unknown }
  ): void
}
/**
 * @deprecated Use `Mutate<StoreApi<T>, [["zustand/devtools", never]]>`.
 * See tests/middlewaresTypes.test.tsx for usage with multiple middlewares.
 */
export type StoreApiWithDevtools<T extends State> = StoreApi<T> & {
  setState: NamedSet<T>
}

export function devtools<
  S extends State,
  CustomSetState extends SetState<S>,
  CustomGetState extends GetState<S>,
  CustomStoreApi extends StoreApi<S>
>(
  fn: (set: NamedSet<S>, get: CustomGetState, api: CustomStoreApi) => S
): (
  set: CustomSetState,
  get: CustomGetState,
  api: CustomStoreApi & StoreApiWithDevtools<S>
) => S
/**
 * @deprecated Passing `name` as directly will be not allowed in next major.
 * Pass the `name` in an object `{ name: ... }` instead
 */
export function devtools<
  S extends State,
  CustomSetState extends SetState<S> = SetState<S>,
  CustomGetState extends GetState<S> = GetState<S>,
  CustomStoreApi extends StoreApi<S> = StoreApi<S>
>(
  fn: (set: NamedSet<S>, get: CustomGetState, api: CustomStoreApi) => S,
  options?: string
): (
  set: CustomSetState,
  get: CustomGetState,
  api: CustomStoreApi & StoreApiWithDevtools<S>
) => S
export function devtools<
  S extends State,
  CustomSetState extends SetState<S>,
  CustomGetState extends GetState<S>,
  CustomStoreApi extends StoreApi<S>
>(
  fn: (set: NamedSet<S>, get: CustomGetState, api: CustomStoreApi) => S,
  options?: DevtoolsOptions
): (
  set: CustomSetState,
  get: CustomGetState,
  api: CustomStoreApi & StoreApiWithDevtools<S>
) => S
export function devtools<
  S extends State,
  CustomSetState extends SetState<S>,
  CustomGetState extends GetState<S>,
  CustomStoreApi extends StoreApi<S>
>(
  fn: (set: NamedSet<S>, get: CustomGetState, api: CustomStoreApi) => S,
  options?: string | DevtoolsOptions
) {
  return (
    set: CustomSetState,
    get: CustomGetState,
    api: CustomStoreApi & StoreApiWithDevtools<S>
  ): S => {
    const devtoolsOptions =
      options === undefined
        ? {}
        : typeof options === 'string'
        ? { name: options }
        : options

    let extensionConnector: typeof window['__REDUX_DEVTOOLS_EXTENSION__']
    try {
      extensionConnector = window.__REDUX_DEVTOOLS_EXTENSION__
    } catch {
      // ignored
    }

    if (!extensionConnector) {
      if (__DEV__ && typeof window !== 'undefined') {
        console.warn(
          '[zustand devtools middleware] Please install/enable Redux devtools extension'
        )
      }
      return fn(set, get, api)
    }

<<<<<<< HEAD
    const extension = extensionConnector.connect(
      devtoolsOptions
    ) as DevtoolsType
=======
    let extension = (Object.create as <T>(t: T) => T)(
      extensionConnector.connect(devtoolsOptions)
    )
    // We're using `Object.defineProperty` to set `prefix`, so if extensionConnector.connect
    // returns the same reference we'd get cannot redefine property prefix error
    // hence we `Object.create` to make a new reference

    let didWarnAboutDevtools = false
    Object.defineProperty(api, 'devtools', {
      get: () => {
        if (!didWarnAboutDevtools) {
          console.warn(
            '[zustand devtools middleware] `devtools` property on the store is deprecated ' +
              'it will be removed in the next major.\n' +
              "You shouldn't interact with the extension directly. But in case you still want to " +
              'you can patch `window.__REDUX_DEVTOOLS_EXTENSION__` directly'
          )
          didWarnAboutDevtools = true
        }
        return extension
      },
      set: (value) => {
        if (!didWarnAboutDevtools) {
          console.warn(
            '[zustand devtools middleware] `api.devtools` is deprecated, ' +
              'it will be removed in the next major.\n' +
              "You shouldn't interact with the extension directly. But in case you still want to " +
              'you can patch `window.__REDUX_DEVTOOLS_EXTENSION__` directly'
          )
          didWarnAboutDevtools = true
        }
        extension = value
      },
    })

    let didWarnAboutPrefix = false
    Object.defineProperty(extension, 'prefix', {
      get: () => {
        if (!didWarnAboutPrefix) {
          console.warn(
            '[zustand devtools middleware] along with `api.devtools`, `api.devtools.prefix` is deprecated.\n' +
              'We no longer prefix the actions/names' +
              devtoolsOptions.name ===
              undefined
              ? ', pass the `name` option to create a separate instance of devtools for each store.'
              : ', because the `name` option already creates a separate instance of devtools for each store.'
          )
          didWarnAboutPrefix = true
        }
        return ''
      },
      set: () => {
        if (!didWarnAboutPrefix) {
          console.warn(
            '[zustand devtools middleware] along with `api.devtools`, `api.devtools.prefix` is deprecated.\n' +
              'We no longer prefix the actions/names' +
              devtoolsOptions.name ===
              undefined
              ? ', pass the `name` option to create a separate instance of devtools for each store.'
              : ', because the `name` option already creates a separate instance of devtools for each store.'
          )
          didWarnAboutPrefix = true
        }
      },
    })
>>>>>>> f65a25ac

    let isRecording = true
    ;(api.setState as NamedSet<S>) = (state, replace, nameOrAction) => {
      set(state, replace)
      if (!isRecording) return
      extension.send(
        nameOrAction === undefined
          ? { type: devtoolsOptions.anonymousActionType || 'anonymous' }
          : typeof nameOrAction === 'string'
          ? { type: nameOrAction }
          : nameOrAction,
        get()
      )
    }
    const setStateFromDevtools: SetState<S> = (...a) => {
      const originalIsRecording = isRecording
      isRecording = false
      set(...a)
      isRecording = originalIsRecording
    }

    const initialState = fn(api.setState, get, api)
    extension.init(initialState)

    if (
      (api as any).dispatchFromDevtools &&
      typeof (api as any).dispatch === 'function'
    ) {
      let didWarnAboutReservedActionType = false
      const originalDispatch = (api as any).dispatch
      ;(api as any).dispatch = (...a: any[]) => {
        if (
          __DEV__ &&
          a[0].type === '__setState' &&
          !didWarnAboutReservedActionType
        ) {
          console.warn(
            '[zustand devtools middleware] "__setState" action type is reserved ' +
              'to set state from the devtools. Avoid using it.'
          )
          didWarnAboutReservedActionType = true
        }
        ;(originalDispatch as any)(...a)
      }
    }

<<<<<<< HEAD
    // FIXME no-any
    extension.subscribe((message: any) => {
=======
    ;(
      extension as unknown as {
        // FIXME https://github.com/reduxjs/redux-devtools/issues/1097
        subscribe: (
          listener: (message: Message) => void
        ) => (() => void) | undefined
      }
    ).subscribe((message) => {
>>>>>>> f65a25ac
      switch (message.type) {
        case 'ACTION':
          if (typeof message.payload !== 'string') {
            console.error(
              '[zustand devtools middleware] Unsupported action format'
            )
            return
          }
          return parseJsonThen<{ type: unknown; state?: PartialState<S> }>(
            message.payload,
            (action) => {
              if (action.type === '__setState') {
                setStateFromDevtools(action.state as PartialState<S>)
                return
              }

              if (!(api as any).dispatchFromDevtools) return
              if (typeof (api as any).dispatch !== 'function') return
              ;(api as any).dispatch(action)
            }
          )

        case 'DISPATCH':
          switch (message.payload.type) {
            case 'RESET':
              setStateFromDevtools(initialState)
              return extension.init(api.getState())

            case 'COMMIT':
              return extension.init(api.getState())

            case 'ROLLBACK':
              return parseJsonThen<S>(message.state, (state) => {
                setStateFromDevtools(state)
                extension.init(api.getState())
              })

            case 'JUMP_TO_STATE':
            case 'JUMP_TO_ACTION':
              return parseJsonThen<S>(message.state, (state) => {
                setStateFromDevtools(state)
              })

            case 'IMPORT_STATE': {
              const { nextLiftedState } = message.payload
              const lastComputedState =
                nextLiftedState.computedStates.slice(-1)[0]?.state
              if (!lastComputedState) return
              setStateFromDevtools(lastComputedState)
              extension.send(
                null as any, // FIXME no-any
                nextLiftedState
              )
              return
            }

            case 'PAUSE_RECORDING':
              return (isRecording = !isRecording)
          }
          return
      }
    })

    return initialState
  }
}

const parseJsonThen = <T>(stringified: string, f: (parsed: T) => void) => {
  let parsed: T | undefined
  try {
    parsed = JSON.parse(stringified)
  } catch (e) {
    console.error(
      '[zustand devtools middleware] Could not parse the received json',
      e
    )
  }
  if (parsed !== undefined) f(parsed as T)
}<|MERGE_RESOLUTION|>--- conflicted
+++ resolved
@@ -152,77 +152,9 @@
       return fn(set, get, api)
     }
 
-<<<<<<< HEAD
     const extension = extensionConnector.connect(
       devtoolsOptions
     ) as DevtoolsType
-=======
-    let extension = (Object.create as <T>(t: T) => T)(
-      extensionConnector.connect(devtoolsOptions)
-    )
-    // We're using `Object.defineProperty` to set `prefix`, so if extensionConnector.connect
-    // returns the same reference we'd get cannot redefine property prefix error
-    // hence we `Object.create` to make a new reference
-
-    let didWarnAboutDevtools = false
-    Object.defineProperty(api, 'devtools', {
-      get: () => {
-        if (!didWarnAboutDevtools) {
-          console.warn(
-            '[zustand devtools middleware] `devtools` property on the store is deprecated ' +
-              'it will be removed in the next major.\n' +
-              "You shouldn't interact with the extension directly. But in case you still want to " +
-              'you can patch `window.__REDUX_DEVTOOLS_EXTENSION__` directly'
-          )
-          didWarnAboutDevtools = true
-        }
-        return extension
-      },
-      set: (value) => {
-        if (!didWarnAboutDevtools) {
-          console.warn(
-            '[zustand devtools middleware] `api.devtools` is deprecated, ' +
-              'it will be removed in the next major.\n' +
-              "You shouldn't interact with the extension directly. But in case you still want to " +
-              'you can patch `window.__REDUX_DEVTOOLS_EXTENSION__` directly'
-          )
-          didWarnAboutDevtools = true
-        }
-        extension = value
-      },
-    })
-
-    let didWarnAboutPrefix = false
-    Object.defineProperty(extension, 'prefix', {
-      get: () => {
-        if (!didWarnAboutPrefix) {
-          console.warn(
-            '[zustand devtools middleware] along with `api.devtools`, `api.devtools.prefix` is deprecated.\n' +
-              'We no longer prefix the actions/names' +
-              devtoolsOptions.name ===
-              undefined
-              ? ', pass the `name` option to create a separate instance of devtools for each store.'
-              : ', because the `name` option already creates a separate instance of devtools for each store.'
-          )
-          didWarnAboutPrefix = true
-        }
-        return ''
-      },
-      set: () => {
-        if (!didWarnAboutPrefix) {
-          console.warn(
-            '[zustand devtools middleware] along with `api.devtools`, `api.devtools.prefix` is deprecated.\n' +
-              'We no longer prefix the actions/names' +
-              devtoolsOptions.name ===
-              undefined
-              ? ', pass the `name` option to create a separate instance of devtools for each store.'
-              : ', because the `name` option already creates a separate instance of devtools for each store.'
-          )
-          didWarnAboutPrefix = true
-        }
-      },
-    })
->>>>>>> f65a25ac
 
     let isRecording = true
     ;(api.setState as NamedSet<S>) = (state, replace, nameOrAction) => {
@@ -269,19 +201,8 @@
       }
     }
 
-<<<<<<< HEAD
     // FIXME no-any
     extension.subscribe((message: any) => {
-=======
-    ;(
-      extension as unknown as {
-        // FIXME https://github.com/reduxjs/redux-devtools/issues/1097
-        subscribe: (
-          listener: (message: Message) => void
-        ) => (() => void) | undefined
-      }
-    ).subscribe((message) => {
->>>>>>> f65a25ac
       switch (message.type) {
         case 'ACTION':
           if (typeof message.payload !== 'string') {
