--- conflicted
+++ resolved
@@ -1,5 +1,4 @@
 import type {} from '@redux-devtools/extension'
-<<<<<<< HEAD
 import {
   PartialState,
   SetState,
@@ -8,9 +7,6 @@
   StoreApi,
   StoreMutatorIdentifier,
 } from '../vanilla'
-=======
-import { GetState, PartialState, SetState, State, StoreApi } from '../vanilla'
->>>>>>> 943af082
 
 declare module '../vanilla' {
   // eslint-disable-next-line @typescript-eslint/no-unused-vars
@@ -57,18 +53,6 @@
       }
 }
 
-<<<<<<< HEAD
-type DevtoolsType = {
-  subscribe: (dispatch: any) => () => void
-  unsubscribe: () => void
-  send: {
-    (action: string | { type: unknown }, state: any): void
-    (action: null, liftedState: any): void
-  }
-  init: (state: any) => void
-  error: (payload: any) => void
-}
-
 type Devtools = <
   T extends State,
   Mps extends [StoreMutatorIdentifier, unknown][] = [],
@@ -84,104 +68,12 @@
     'zustand/devtools': WithDevtools<S>
   }
 }
-=======
-export type NamedSet<T extends State> = {
-  <
-    K1 extends keyof T,
-    K2 extends keyof T = K1,
-    K3 extends keyof T = K2,
-    K4 extends keyof T = K3
-  >(
-    partial: PartialState<T, K1, K2, K3, K4>,
-    replace?: boolean,
-    name?: string | { type: unknown }
-  ): void
-}
-/**
- * @deprecated Use `Mutate<StoreApi<T>, [["zustand/devtools", never]]>`.
- * See tests/middlewaresTypes.test.tsx for usage with multiple middlewares.
- */
-export type StoreApiWithDevtools<T extends State> = StoreApi<T> & {
-  setState: NamedSet<T>
-}
-
-export function devtools<
-  S extends State,
-  CustomSetState extends SetState<S>,
-  CustomGetState extends GetState<S>,
-  CustomStoreApi extends StoreApi<S>
->(
-  fn: (set: NamedSet<S>, get: CustomGetState, api: CustomStoreApi) => S
-): (
-  set: CustomSetState,
-  get: CustomGetState,
-  api: CustomStoreApi & StoreApiWithDevtools<S>
-) => S
-/**
- * @deprecated Passing `name` as directly will be not allowed in next major.
- * Pass the `name` in an object `{ name: ... }` instead
- */
-export function devtools<
-  S extends State,
-  CustomSetState extends SetState<S> = SetState<S>,
-  CustomGetState extends GetState<S> = GetState<S>,
-  CustomStoreApi extends StoreApi<S> = StoreApi<S>
->(
-  fn: (set: NamedSet<S>, get: CustomGetState, api: CustomStoreApi) => S,
-  options?: string
-): (
-  set: CustomSetState,
-  get: CustomGetState,
-  api: CustomStoreApi & StoreApiWithDevtools<S>
-) => S
-export function devtools<
-  S extends State,
-  CustomSetState extends SetState<S>,
-  CustomGetState extends GetState<S>,
-  CustomStoreApi extends StoreApi<S>
->(
-  fn: (set: NamedSet<S>, get: CustomGetState, api: CustomStoreApi) => S,
-  options?: DevtoolsOptions
-): (
-  set: CustomSetState,
-  get: CustomGetState,
-  api: CustomStoreApi & StoreApiWithDevtools<S>
-) => S
-export function devtools<
-  S extends State,
-  CustomSetState extends SetState<S>,
-  CustomGetState extends GetState<S>,
-  CustomStoreApi extends StoreApi<S>
->(
-  fn: (set: NamedSet<S>, get: CustomGetState, api: CustomStoreApi) => S,
-  options?: string | DevtoolsOptions
-) {
-  return (
-    set: CustomSetState,
-    get: CustomGetState,
-    api: CustomStoreApi & StoreApiWithDevtools<S>
-  ): S => {
-    const devtoolsOptions =
-      options === undefined
-        ? {}
-        : typeof options === 'string'
-        ? { name: options }
-        : options
-
-    let extensionConnector: typeof window['__REDUX_DEVTOOLS_EXTENSION__']
-    try {
-      extensionConnector = window.__REDUX_DEVTOOLS_EXTENSION__
-    } catch {
-      // ignored
-    }
->>>>>>> 943af082
 
 type DevtoolsImpl = <T extends State>(
   storeInitializer: PopArgument<StateCreator<T, [], []>>,
   options: DevtoolsOptions
 ) => PopArgument<StateCreator<T, [], []>>
 
-<<<<<<< HEAD
 type PopArgument<T extends (...a: never[]) => unknown> = T extends (
   ...a: [...infer A, infer _]
 ) => infer R
@@ -206,9 +98,6 @@
   } catch {
     // ignored
   }
-=======
-    const extension = extensionConnector.connect(devtoolsOptions)
->>>>>>> 943af082
 
   if (!extensionConnector) {
     if (__DEV__ && typeof window !== 'undefined') {
@@ -219,7 +108,7 @@
     return fn(set, get, api)
   }
 
-  const extension = extensionConnector.connect(devtoolsOptions) as DevtoolsType
+  const extension = extensionConnector.connect(devtoolsOptions)
 
   let isRecording = true
   ;(api.setState as NamedSet<S>) = (state, replace, nameOrAction) => {
@@ -241,7 +130,6 @@
     isRecording = originalIsRecording
   }
 
-<<<<<<< HEAD
   const initialState = fn(api.setState, get, api)
   extension.init(initialState)
 
@@ -262,34 +150,19 @@
             'to set state from the devtools. Avoid using it.'
         )
         didWarnAboutReservedActionType = true
-=======
-    if (
-      (api as any).dispatchFromDevtools &&
-      typeof (api as any).dispatch === 'function'
-    ) {
-      let didWarnAboutReservedActionType = false
-      const originalDispatch = (api as any).dispatch
-      ;(api as any).dispatch = (...a: any[]) => {
-        if (
-          __DEV__ &&
-          a[0].type === '__setState' &&
-          !didWarnAboutReservedActionType
-        ) {
-          console.warn(
-            '[zustand devtools middleware] "__setState" action type is reserved ' +
-              'to set state from the devtools. Avoid using it.'
-          )
-          didWarnAboutReservedActionType = true
-        }
-        ;(originalDispatch as any)(...a)
->>>>>>> 943af082
       }
       ;(originalDispatch as any)(...a)
     }
   }
 
-<<<<<<< HEAD
-  extension.subscribe((message: any) => {
+  ;(
+    extension as unknown as {
+      // FIXME https://github.com/reduxjs/redux-devtools/issues/1097
+      subscribe: (
+        listener: (message: Message) => void
+      ) => (() => void) | undefined
+    }
+  ).subscribe((message: any) => {
     switch (message.type) {
       case 'ACTION':
         if (typeof message.payload !== 'string') {
@@ -303,69 +176,6 @@
           (action) => {
             if (action.type === '__setState') {
               setStateFromDevtools(action.state as PartialState<S>)
-=======
-    ;(
-      extension as unknown as {
-        // FIXME https://github.com/reduxjs/redux-devtools/issues/1097
-        subscribe: (
-          listener: (message: Message) => void
-        ) => (() => void) | undefined
-      }
-    ).subscribe((message) => {
-      switch (message.type) {
-        case 'ACTION':
-          if (typeof message.payload !== 'string') {
-            console.error(
-              '[zustand devtools middleware] Unsupported action format'
-            )
-            return
-          }
-          return parseJsonThen<{ type: unknown; state?: PartialState<S> }>(
-            message.payload,
-            (action) => {
-              if (action.type === '__setState') {
-                setStateFromDevtools(action.state as PartialState<S>)
-                return
-              }
-
-              if (!(api as any).dispatchFromDevtools) return
-              if (typeof (api as any).dispatch !== 'function') return
-              ;(api as any).dispatch(action)
-            }
-          )
-
-        case 'DISPATCH':
-          switch (message.payload.type) {
-            case 'RESET':
-              setStateFromDevtools(initialState)
-              return extension.init(api.getState())
-
-            case 'COMMIT':
-              return extension.init(api.getState())
-
-            case 'ROLLBACK':
-              return parseJsonThen<S>(message.state, (state) => {
-                setStateFromDevtools(state)
-                extension.init(api.getState())
-              })
-
-            case 'JUMP_TO_STATE':
-            case 'JUMP_TO_ACTION':
-              return parseJsonThen<S>(message.state, (state) => {
-                setStateFromDevtools(state)
-              })
-
-            case 'IMPORT_STATE': {
-              const { nextLiftedState } = message.payload
-              const lastComputedState =
-                nextLiftedState.computedStates.slice(-1)[0]?.state
-              if (!lastComputedState) return
-              setStateFromDevtools(lastComputedState)
-              extension.send(
-                null as any, // FIXME no-any
-                nextLiftedState
-              )
->>>>>>> 943af082
               return
             }
 
@@ -402,7 +212,10 @@
               nextLiftedState.computedStates.slice(-1)[0]?.state
             if (!lastComputedState) return
             setStateFromDevtools(lastComputedState)
-            extension.send(null, nextLiftedState)
+            extension.send(
+              null as any, // FIXME no-any
+              nextLiftedState
+            )
             return
           }
 
