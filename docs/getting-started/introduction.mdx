--- conflicted
+++ resolved
@@ -19,11 +19,9 @@
 
 You can try a live demo [here](https://codesandbox.io/s/dazzling-moon-itop4).
 
-<<<<<<< HEAD
+## Installation
+
 Zustand is available as a package on NPM for use:
-=======
-## Installation
->>>>>>> 94dec53d
 
 ```bash
 # NPM
