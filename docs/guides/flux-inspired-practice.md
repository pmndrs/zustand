---
title: Flux inspired practice
nav: 6
---

Although zustand is an unopinionated library, here are some patterns we recommend:

- Create a single store;
- Always use `set` to define a store;
- Define your dispatch functions at the root level of the store to update one or more store slices.

```js
const useBoundStore = create((set) => ({
  storeSliceA: ...,
  storeSliceB: ...,
  storeSliceC: ...,
  dispatchX: () => set(...),
  dispatchY: () => set(...),
}))
```

<<<<<<< HEAD
See [Splitting the store into separate slices](https://github.com/pmndrs/zustand/blob/main/docs/guides/typescript.md#slices-pattern) for how to define a store with separate slices.
=======
See [Splitting the store into separate slices](./typescript.md#slices-pattern) for how to define a store with separate slices.
>>>>>>> 0eee59e4

## Flux like patterns / "dispatching" actions

If you can't live without redux-like reducers, you can define a `dispatch` function on the root level of the store like so:

```typescript
const types = { increase: 'INCREASE', decrease: 'DECREASE' }

const reducer = (state, { type, by = 1 }) => {
  switch (type) {
    case types.increase:
      return { grumpiness: state.grumpiness + by }
    case types.decrease:
      return { grumpiness: state.grumpiness - by }
  }
}

const useGrumpyStore = create((set) => ({
  grumpiness: 0,
  dispatch: (args) => set((state) => reducer(state, args)),
}))

const dispatch = useGrumpyStore((state) => state.dispatch)
dispatch({ type: types.increase, by: 2 })
```

You could also use our redux-middleware. It wires up your main reducer, sets initial state, and adds a dispatch function to the state itself and the vanilla api. Check [this example](https://codesandbox.io/s/amazing-kepler-swxol).

```typescript
import { redux } from 'zustand/middleware'

const useReduxStore = create(redux(reducer, initialState))
```

Another way to update the store could be through functions wrapping the state functions. These could also handle side-effects of actions. For example, with HTTP-calls. To use Zustand in a none-reactive way, see [the readme](https://github.com/pmndrs/zustand#readingwriting-state-and-reacting-to-changes-outside-of-components).<|MERGE_RESOLUTION|>--- conflicted
+++ resolved
@@ -19,11 +19,7 @@
 }))
 ```
 
-<<<<<<< HEAD
-See [Splitting the store into separate slices](https://github.com/pmndrs/zustand/blob/main/docs/guides/typescript.md#slices-pattern) for how to define a store with separate slices.
-=======
 See [Splitting the store into separate slices](./typescript.md#slices-pattern) for how to define a store with separate slices.
->>>>>>> 0eee59e4
 
 ## Flux like patterns / "dispatching" actions
 
