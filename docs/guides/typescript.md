--- conflicted
+++ resolved
@@ -56,11 +56,7 @@
 Here again, `x` is `unknown` instead of `string`.
 
   <details>
-<<<<<<< HEAD
-    <summary>More about the inference (just for the people curious and interested in TypeScript)</summary><br/>
-=======
     <summary>More about the inference (just for the people curious and interested in TypeScript)</summary>
->>>>>>> 7bce12e9
     
 In some sense this inference failure is not a problem because a value of type `<T>(f: (t: T) => T) => T` cannot be written. That is to say you can't write the real runtime implementation of `createFoo`. Let's try it:
 
