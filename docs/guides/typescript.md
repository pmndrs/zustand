---
title: TypeScript Guide
nav: 9
---

## Basic usage

The difference when using TypeScript is that instead of writing `create(...)`, you have to write `create<T>()(...)` where `T` is the type of the state to annotate it. For example:

```ts
import create from 'zustand'

interface BearState {
  bears: number
  increase: (by: number) => void
}

const useBearStore = create<BearState>()((set) => ({
  bears: 0,
  increase: (by) => set((state) => ({ bears: state.bears + by })),
}))
```

<details>
  <summary>Why can't we simply infer the type from the initial state?</summary>

  <br/>

**TLDR**: Because state generic `T` is invariant.

Consider this minimal version `create`:

```ts
declare const create: <T>(f: (get: () => T) => T) => T

const x = create((get) => ({
  foo: 0,
  bar: () => get(),
}))
// `x` is inferred as `unknown` instead of
// interface X {
//   foo: number,
//   bar: () => X
// }
```

Here, if you look at the type of `f` in `create`, i.e. `(get: () => T) => T`, it "gives" `T` via return (making it covariant), but it also "takes" `T` via `get` (making it contravariant). "So where does `T` come from?" TypeScript wonders. It's like that chicken or egg problem. At the end TypeScript, gives up and infers `T` as `unknown`.

So, as long as the generic to be inferred is invariant (i.e. both covariant and contravariant), TypeScript will be unable to infer it. Another simple example would be this:

```ts
const createFoo = {} as <T>(f: (t: T) => T) => T
const x = createFoo((_) => 'hello')
```

Here again, `x` is `unknown` instead of `string`.

<<<<<<< HEAD
  <details>
    <summary>More about the inference (just for the people curious and interested in TypeScript)</summary><br>
    
In some sense this inference failure is not a problem because a value of type `<T>(f: (t: T) => T) => T` cannot be written. That is to say you can't write the real runtime implementation of `createFoo`. Let's try it:
=======
One could argue that it is impossible to write an implementation for `createFoo`, and that would be true. But then it is also impossible to write Zustand's `create` as a type. However, Zustand exists. So what do we mean by that?
>>>>>>> 445e1474

```js
const createFoo = (f) => f(/* ? */)
```

`createFoo` needs to return the return value of `f`. And to do that we first have to call `f`. And to call it we have to pass a value of type `T`. And to pass a value of type `T` we first have to produce it. But how can we produce a value of type `T` when we don't even know what `T` is? The only way to produce a value of type `T` is to call `f`, but then to call `f` itself we need a value of type `T`. So you see it's impossible to actually write `createFoo`.

So what we're saying is, the inference failure in case of `createFoo` is not really a problem because it's impossible to implement `createFoo`. But what about the inference failure in case of `create`? That also is not really a problem because it's impossible to implement `create` too. Wait a minute, if it's impossible to implement `create` then how does Zustand implement it? The answer is, it doesn't.

Zustand lies that it implemented `create`'s type, it implemented only the most part of it. Here's a simple proof by showing unsoundness. Consider the following code:

```ts
import create from 'zustand/vanilla'

const useBoundStore = create<{ foo: number }>()((_, get) => ({
  foo: get().foo,
}))
```

<<<<<<< HEAD
This code compiles. But if we run it, we'll get an exception: "Uncaught TypeError: Cannot read properties of undefined (reading 'foo')". This is because `get` would return `undefined` before the initial state is created (hence you shouldn't call `get` when creating the initial state). The types promise that `get` will never return `undefined` but it does initially, which means Zustand failed to implement it.

And of course Zustand failed because it's impossible to implement `create` the way types promise (in the same way it's impossible to implement `createFoo`). In other words we don't have a type to express the actual `create` we have implemented. We can't type `get` as `() => T | undefined` because it would cause inconveince and it still won't be correct as `get` is indeed `() => T` eventually, just if called synchronously it would be `() => undefined`. What we need is some kind of TypeScript feature that allows us to type `get` as `(() => T) & WhenSync<() => undefined>`, which of course is extremly far-fetched.

So we have two problems: lack of inference and unsoundness. Lack of inference can be solved if TypeScript can improves its inference for invariants. And unsoundness can be solved if TypeScript introduces something like `WhenSync`. To work around lack of inference we manually annotate the state type. And we can't work around unsoundness, but it's not a big deal because it's not much, calling `get` synchronously anyway doesn't make sense.

</details>
=======
This code compiles. However, you will get an exception when you run it: "Uncaught TypeError: Cannot read properties of undefined (reading 'foo')". This is because `get` would return `undefined` before the initial state is created (hence you shouldn't call `get` when creating the initial state). But the types tell that `get` is of type `() => { foo: number }`, which is exactly the lie I was taking about. The type of `get` is eventually that, but first it is `() => undefined`.

Long story short, Zustand has a bit type-theoretically wild runtime behavior, which can't be typed in a sound and inferrable way with the currently available TypeScript features. To workaround the lack of inferrence, we provide the state type via a type parameter, and the tiny bit of unsoundness isn't a problem.
>>>>>>> 445e1474

</details>

<details>
  <summary>Why that currying `()(...)`?</summary>

  <br/>
  
  **TLDR**: It is a workaround for [microsoft/TypeScript#10571](https://github.com/microsoft/TypeScript/issues/10571).

Imagine you have a scenario like this:

```ts
declare const withError: <T, E>(
  p: Promise<T>
) => Promise<[error: undefined, value: T] | [error: E, value: undefined]>
declare const doSomething: () => Promise<string>

const main = async () => {
  let [error, value] = await withError(doSomething())
}
```

Here, `T` is inferred to be a `string` and `E` is inferred to be `unknown`. You might want to annotate `E` as `Foo`, because you are certain of the shape of error `doSomething()` would throw. However, you can't do that. You can either pass all generics or none. Along with annotating `E` as `Foo`, you will also have to annotate `T` as `string` even though it gets inferred anyway. The solution is to make a curried version of `withError` that does nothing at runtime. Its purpose is to just allow you annotate `E`.

```ts
declare const withError: {
  <E>(): <T>(
    p: Promise<T>
  ) => Promise<[error: undefined, value: T] | [error: E, value: undefined]>
  <T, E>(p: Promise<T>): Promise<
    [error: undefined, value: T] | [error: E, value: undefined]
  >
}
declare const doSomething: () => Promise<string>
interface Foo {
  bar: string
}

const main = async () => {
  let [error, value] = await withError<Foo>()(doSomething())
}
```

This way, `T` gets inferred and you get to annotate `E`. Zustand has the same use case when we want to annotate the state (the first type parameter) but allow other parameters to get inferred.

</details>

Alternatively, you can also use `combine`, which infers the state so that you do not need to type it.

```ts
import create from 'zustand'
import { combine } from 'zustand/middleware'

const useBearStore = create(
  combine({ bears: 0 }, (set) => ({
    increase: (by: number) => set((state) => ({ bears: state.bears + by })),
  }))
)
```

<details>
  <summary>Be a little careful</summary>

  <br/>

We achieve the inference by lying a little in the types of `set`, `get`, and `store` that you receive as parameters. The lie is that they're typed as if the state is the first parameter, when in fact the state is the shallow-merge (`{ ...a, ...b }`) of both first parameter and the second parameter's return. For example, `get` from the second parameter has type `() => { bears: number }` and that is a lie as it should be `() => { bears: number, increase: (by: number) => void }`. And `useBearStore` still has the correct type; for example, `useBearStore.getState` is typed as `() => { bears: number, increase: (by: number) => void }`.

It isn't really a lie because `{ bears: number }` is still a subtype of `{ bears: number, increase: (by: number) => void }`. Therefore, there will be no problem in most cases. You should just be careful while using replace. For example, `set({ bears: 0 }, true)` would compile but will be unsound as it will delete the `increase` function. Another instance where you should be careful is if you use `Object.keys`. `Object.keys(get())` will return `["bears", "increase"]` and not `["bears"]`. The return type of `get` can make you fall for these mistakes.

`combine` trades off a little type-safety for the convenience of not having to write a type for state. Hence, you should use `combine` accordingly. It is fine in most cases and you can use it conveniently.

</details>

Note that we don't use the curried version when using `combine` because `combine` "creates" the state. When using a middleware that creates the state, it isn't necessary to use the curried version because the state now can be inferred. Another middleware that creates state is `redux`. So when using `combine`, `redux`, or any other custom middleware that creates the state, we don't recommend using the curried version.

## Using middlewares

You do not have to do anything special to use middlewares in TypeScript.

```ts
import create from 'zustand'
import { devtools, persist } from 'zustand/middleware'

interface BearState {
  bears: number
  increase: (by: number) => void
}

const useBearStore = create<BearState>()(
  devtools(
    persist((set) => ({
      bears: 0,
      increase: (by) => set((state) => ({ bears: state.bears + by })),
    }))
  )
)
```

Just make sure you are using them immediately inside `create` so as to make the contextual inference work. Doing something even remotely fancy like the following `myMiddlewares` would require more advanced types.

```ts
import create from 'zustand'
import { devtools, persist } from 'zustand/middleware'

const myMiddlewares = (f) => devtools(persist(f))

interface BearState {
  bears: number
  increase: (by: number) => void
}

const useBearStore = create<BearState>()(
  myMiddlewares((set) => ({
    bears: 0,
    increase: (by) => set((state) => ({ bears: state.bears + by })),
  }))
)
```

Also, we recommend using `devtools` middleware as last as possible. For example, when you use it with `immer` as a middleware, it should be `immer(devtools(...))` and not `devtools(immer(...))`. This is because`devtools` mutates the `setState` and adds a type parameter on it, which could get lost if other middlewares (like `immer`) also mutate `setState` before `devtools`. Hence using `devtools` at the end makes sure that no middlewares mutate `setState` before it.

## Authoring middlewares and advanced usage

Imagine you had to write this hypothetical middleware.

```ts
import create from 'zustand'

const foo = (f, bar) => (set, get, store) => {
  store.foo = bar
  return f(set, get, store)
}

const useBearStore = create(foo(() => ({ bears: 0 }), 'hello'))
console.log(useBearStore.foo.toUpperCase())
```

Zustand middlewares can mutate the store. But how could we possibly encode the mutation on the type-level? That is to say how could do we type `foo` so that this code compiles?

For a usual statically typed language, this is impossible. But thanks to TypeScript, Zustand has something called a "higher-kinded mutator" that makes this possible. If you are dealing with complex type problems, like typing a middleware or using the `StateCreator` type, you will have to understand this implementation detail. For this, you can [check out #710](https://github.com/pmndrs/zustand/issues/710).

If you are eager to know what the answer is to this particular problem then you can [see it here](#middleware-that-changes-the-store-type).

## Common recipes

### Middleware that doesn't change the store type

```ts
import create, { State, StateCreator, StoreMutatorIdentifier } from 'zustand'

type Logger = <
  T extends State,
  Mps extends [StoreMutatorIdentifier, unknown][] = [],
  Mcs extends [StoreMutatorIdentifier, unknown][] = []
>(
  f: StateCreator<T, Mps, Mcs>,
  name?: string
) => StateCreator<T, Mps, Mcs>

type LoggerImpl = <T extends State>(
  f: PopArgument<StateCreator<T, [], []>>,
  name?: string
) => PopArgument<StateCreator<T, [], []>>

const loggerImpl: LoggerImpl = (f, name) => (set, get, store) => {
  type T = ReturnType<typeof f>
  const loggedSet: typeof set = (...a) => {
    set(...a)
    console.log(...(name ? [`${name}:`] : []), get())
  }
  store.setState = loggedSet

  return f(loggedSet, get, store)
}

export const logger = loggerImpl as unknown as Logger

type PopArgument<T extends (...a: never[]) => unknown> = T extends (
  ...a: [...infer A, infer _]
) => infer R
  ? (...a: A) => R
  : never

// ---

const useBearStore = create<BearState>()(
  logger(
    (set) => ({
      bears: 0,
      increase: (by) => set((state) => ({ bears: state.bears + by })),
    }),
    'bear-store'
  )
)
```

### Middleware that changes the store type

```ts
import create, {
  State,
  StateCreator,
  StoreMutatorIdentifier,
  Mutate,
  StoreApi,
} from 'zustand'

type Foo = <
  T extends State,
  A,
  Mps extends [StoreMutatorIdentifier, unknown][] = [],
  Mcs extends [StoreMutatorIdentifier, unknown][] = []
>(
  f: StateCreator<T, [...Mps, ['foo', A]], Mcs>,
  bar: A
) => StateCreator<T, Mps, [['foo', A], ...Mcs]>

declare module 'zustand' {
  interface StoreMutators<S, A> {
    foo: Write<Cast<S, object>, { foo: A }>
  }
}

type FooImpl = <T extends State, A>(
  f: PopArgument<StateCreator<T, [], []>>,
  bar: A
) => PopArgument<StateCreator<T, [], []>>

const fooImpl: FooImpl = (f, bar) => (set, get, _store) => {
  type T = ReturnType<typeof f>
  type A = typeof bar

  const store = _store as Mutate<StoreApi<T>, [['foo', A]]>
  store.foo = bar
  return f(set, get, _store)
}

export const foo = fooImpl as unknown as Foo

type PopArgument<T extends (...a: never[]) => unknown> = T extends (
  ...a: [...infer A, infer _]
) => infer R
  ? (...a: A) => R
  : never

type Write<T extends object, U extends object> = Omit<T, keyof U> & U

type Cast<T, U> = T extends U ? T : U

// ---

const useBearStore = create(foo(() => ({ bears: 0 }), 'hello'))
console.log(useBearStore.foo.toUpperCase())
```

### `create` without curried workaround

The recommended way to use `create` is using the curried workaround like so: `create<T>()(...)`. This is because it enables you to infer the store type. But if for some reason you do not want to use the workaround, you can pass the type parameters like the following. Note that in some cases, this acts as an assertion instead of annotation, so we don't recommend it.

```ts
import create from "zustand"

interface BearState {
  bears: number
  increase: (by: number) => void
}

const useBearStore = create<
  BearState,
  [
    ['zustand/persist', BearState],
    ['zustand/devtools', never]
  ]
>(devtools(persist((set) => ({
  bears: 0,
  increase: (by) => set((state) => ({ bears: state.bears + by })),
})))
```

### Slices pattern

```ts
import create, { StateCreator } from 'zustand'

interface BearSlice {
  bears: number
  addBear: () => void
  eatFish: () => void
}
const createBearSlice: StateCreator<
  BearSlice & FishSlice,
  [],
  [],
  BearSlice
> = (set) => ({
  bears: 0,
  addBear: () => set((state) => ({ bears: state.bears + 1 })),
  eatFish: () => set((state) => ({ fishes: state.fishes - 1 })),
})

interface FishSlice {
  fishes: number
  addFish: () => void
}
const createFishSlice: StateCreator<
  BearSlice & FishSlice,
  [],
  [],
  FishSlice
> = (set) => ({
  fishes: 0,
  addFish: () => set((state) => ({ fishes: state.fishes + 1 })),
})

const useBoundStore = create<BearSlice & FishSlice>()((...a) => ({
  ...createBearSlice(...a),
  ...createFishSlice(...a),
}))
```

If you have some middlewares then replace `StateCreator<MyState, [], [], MySlice>` with `StateCreator<MyState, Mutators, [], MySlice>`. For example, if you are using `devtools` then it will be `StateCreator<MyState, [["zustand/devtools", never]], [], MySlice>`. See the ["Middlewares and their mutators reference"](#middlewares-and-their-mutators-reference) section for a list of all mutators.

## Middlewares and their mutators reference

- `devtools` — `["zustand/devtools", never]`
- `persist` — `["zustand/persist", YourPersistedState]`<br/>
  `YourPersistedState` is the type of state you are going to persist, ie the return type of `options.partialize`, if you're not passing `partialize` options the `YourPersistedState` becomes `Partial<YourState>`. Also [sometimes](https://github.com/pmndrs/zustand/issues/980#issuecomment-1162289836) passing actual `PersistedState` won't work. In those cases, try passing `unknown`.
- `immer` — `["zustand/immer", never]`
- `subscribeWithSelector` — `["zustand/subscribeWithSelector", never]`
- `redux` — `["zustand/redux", YourAction]`
- `combine` — no mutator as `combine` does not mutate the store<|MERGE_RESOLUTION|>--- conflicted
+++ resolved
@@ -55,14 +55,10 @@
 
 Here again, `x` is `unknown` instead of `string`.
 
-<<<<<<< HEAD
   <details>
     <summary>More about the inference (just for the people curious and interested in TypeScript)</summary><br>
     
 In some sense this inference failure is not a problem because a value of type `<T>(f: (t: T) => T) => T` cannot be written. That is to say you can't write the real runtime implementation of `createFoo`. Let's try it:
-=======
-One could argue that it is impossible to write an implementation for `createFoo`, and that would be true. But then it is also impossible to write Zustand's `create` as a type. However, Zustand exists. So what do we mean by that?
->>>>>>> 445e1474
 
 ```js
 const createFoo = (f) => f(/* ? */)
@@ -82,7 +78,6 @@
 }))
 ```
 
-<<<<<<< HEAD
 This code compiles. But if we run it, we'll get an exception: "Uncaught TypeError: Cannot read properties of undefined (reading 'foo')". This is because `get` would return `undefined` before the initial state is created (hence you shouldn't call `get` when creating the initial state). The types promise that `get` will never return `undefined` but it does initially, which means Zustand failed to implement it.
 
 And of course Zustand failed because it's impossible to implement `create` the way types promise (in the same way it's impossible to implement `createFoo`). In other words we don't have a type to express the actual `create` we have implemented. We can't type `get` as `() => T | undefined` because it would cause inconveince and it still won't be correct as `get` is indeed `() => T` eventually, just if called synchronously it would be `() => undefined`. What we need is some kind of TypeScript feature that allows us to type `get` as `(() => T) & WhenSync<() => undefined>`, which of course is extremly far-fetched.
@@ -90,11 +85,6 @@
 So we have two problems: lack of inference and unsoundness. Lack of inference can be solved if TypeScript can improves its inference for invariants. And unsoundness can be solved if TypeScript introduces something like `WhenSync`. To work around lack of inference we manually annotate the state type. And we can't work around unsoundness, but it's not a big deal because it's not much, calling `get` synchronously anyway doesn't make sense.
 
 </details>
-=======
-This code compiles. However, you will get an exception when you run it: "Uncaught TypeError: Cannot read properties of undefined (reading 'foo')". This is because `get` would return `undefined` before the initial state is created (hence you shouldn't call `get` when creating the initial state). But the types tell that `get` is of type `() => { foo: number }`, which is exactly the lie I was taking about. The type of `get` is eventually that, but first it is `() => undefined`.
-
-Long story short, Zustand has a bit type-theoretically wild runtime behavior, which can't be typed in a sound and inferrable way with the currently available TypeScript features. To workaround the lack of inferrence, we provide the state type via a type parameter, and the tiny bit of unsoundness isn't a problem.
->>>>>>> 445e1474
 
 </details>
 
