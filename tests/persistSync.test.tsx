--- conflicted
+++ resolved
@@ -549,39 +549,17 @@
     expect(onFinishHydrationSpy2).toBeCalledWith({ count: 2 })
   })
 
-<<<<<<< HEAD
-  it('handles state updates during onRehydrateStorage', () => {
-    const storage = {
-      getItem: () => JSON.stringify({ state: { count: 1 } }),
-=======
+
   it('can skip initial hydration', async () => {
     const storage = {
       getItem: (name: string) => ({
         state: { count: 42, name },
         version: 0,
       }),
->>>>>>> 38c90556
-      setItem: () => {},
-      removeItem: () => {},
-    }
-
-<<<<<<< HEAD
-    const useBoundStore = create<{ count: number; inc: () => void }>()(
-      persist(
-        (set) => ({
-          count: 0,
-          inc: () => set((s) => ({ count: s.count + 1 })),
-        }),
-        {
-          name: 'test-storage',
-          storage: createJSONStorage(() => storage),
-          onRehydrateStorage: () => (s) => s?.inc(),
-        }
-      )
-    )
-
-    expect(useBoundStore.getState().count).toEqual(2)
-=======
+      setItem: () => {},
+      removeItem: () => {},
+    }
+
     const onRehydrateStorageSpy = jest.fn()
     const useBoundStore = create(
       persist(
@@ -621,6 +599,28 @@
       { count: 42, name: 'test-storage' },
       undefined
     )
->>>>>>> 38c90556
+
+  it('handles state updates during onRehydrateStorage', () => {
+    const storage = {
+      getItem: () => JSON.stringify({ state: { count: 1 } }),
+      setItem: () => {},
+      removeItem: () => {},
+    }
+
+    const useBoundStore = create<{ count: number; inc: () => void }>()(
+      persist(
+        (set) => ({
+          count: 0,
+          inc: () => set((s) => ({ count: s.count + 1 })),
+        }),
+        {
+          name: 'test-storage',
+          storage: createJSONStorage(() => storage),
+          onRehydrateStorage: () => (s) => s?.inc(),
+        }
+      )
+    )
+
+    expect(useBoundStore.getState().count).toEqual(2)
   })
 })