import { devtools, redux } from 'zustand/middleware'
import create, { StoreApi } from 'zustand/vanilla'

let extensionSubscriber: ((message: any) => void) | undefined
const extension = {
  subscribe: jest.fn((f) => {
    extensionSubscriber = f
    return () => {}
  }),
  unsubscribe: jest.fn(),
  send: jest.fn(),
  init: jest.fn(),
  error: jest.fn(),
}
const extensionConnector = { connect: jest.fn(() => extension) }
;(window as any).__REDUX_DEVTOOLS_EXTENSION__ = extensionConnector

beforeEach(() => {
  extensionConnector.connect.mockClear()
  extension.subscribe.mockClear()
  extension.unsubscribe.mockClear()
  extension.send.mockClear()
  extension.init.mockClear()
  extension.error.mockClear()
  extensionSubscriber = undefined
})

it('connects to the extension by passing the options and initializes', () => {
  const options = { name: 'test', foo: 'bar' }
  const initialState = { count: 0 }
  create(devtools(() => initialState, options))

  expect(extensionConnector.connect).toHaveBeenLastCalledWith(options)
  expect(extension.init).toHaveBeenLastCalledWith(initialState)
})

describe('If there is no extension installed...', () => {
  let savedDEV: boolean
  beforeAll(() => {
    savedDEV = __DEV__
    ;(window as any).__REDUX_DEVTOOLS_EXTENSION__ = undefined
  })
  afterAll(() => {
    __DEV__ = savedDEV
    ;(window as any).__REDUX_DEVTOOLS_EXTENSION__ = extensionConnector
  })

  it('does not throw', () => {
    __DEV__ = false
    expect(() => {
      create(devtools(() => ({ count: 0 })))
    }).not.toThrow()
  })

  it('[DEV-ONLY] warns in dev env', () => {
    __DEV__ = true
    const originalConsoleWarn = console.warn
    console.warn = jest.fn()

    create(devtools(() => ({ count: 0 })))
    expect(console.warn).toHaveBeenLastCalledWith(
      '[zustand devtools middleware] Please install/enable Redux devtools extension'
    )

    console.warn = originalConsoleWarn
  })

  it('[PRD-ONLY] does not warn if not in dev env', () => {
    __DEV__ = false
    const consoleWarn = jest.spyOn(console, 'warn')

    create(devtools(() => ({ count: 0 })))
    expect(consoleWarn).not.toBeCalled()

    consoleWarn.mockRestore()
  })
})

describe('When state changes...', () => {
  it("sends { type: setStateName || 'anonymous` } as the action with current state", () => {
    const api = create(
      devtools(() => ({ count: 0, foo: 'bar' }), { name: 'testOptionsName' })
    )
    api.setState({ count: 10 }, false, 'testSetStateName')
    expect(extension.send).toHaveBeenLastCalledWith(
      { type: 'testSetStateName' },
      { count: 10, foo: 'bar' }
    )
    api.setState({ count: 5 }, true)
    expect(extension.send).toHaveBeenLastCalledWith(
      { type: 'anonymous' },
      { count: 5 }
    )
  })
})

describe('when it receives an message of type...', () => {
  describe('ACTION...', () => {
    it('does nothing', () => {
      const initialState = { count: 0 }
      const api = create(devtools(() => initialState))
      const setState = jest.spyOn(api, 'setState')

      ;(extensionSubscriber as (message: any) => void)({
        type: 'ACTION',
        payload: '{ "type": "INCREMENT" }',
      })

      expect(api.getState()).toBe(initialState)
      expect(setState).not.toBeCalled()
    })

    it('unless action type is __setState', () => {
      const initialState = { count: 0 }
      const api = create(devtools(() => initialState))

      ;(extensionSubscriber as (message: any) => void)({
        type: 'ACTION',
        payload: '{ "type": "__setState", "state": { "foo": "bar" } }',
      })

      expect(api.getState()).toStrictEqual({ ...initialState, foo: 'bar' })
    })

    it('does nothing even if there is `api.dispatch`', () => {
      const initialState = { count: 0 }
      const api = create(devtools(() => initialState))
      ;(api as any).dispatch = jest.fn()
      const setState = jest.spyOn(api, 'setState')

      ;(extensionSubscriber as (message: any) => void)({
        type: 'ACTION',
        payload: '{ "type": "INCREMENT" }',
      })

      expect(api.getState()).toBe(initialState)
      expect(setState).not.toBeCalled()
      expect((api as any).dispatch).not.toBeCalled()
    })

    it('dispatches with `api.dispatch` when `api.dispatchFromDevtools` is set to true', () => {
      const initialState = { count: 0 }
      const api = create(devtools(() => initialState))
      ;(api as any).dispatch = jest.fn()
      ;(api as any).dispatchFromDevtools = true
      const setState = jest.spyOn(api, 'setState')

      ;(extensionSubscriber as (message: any) => void)({
        type: 'ACTION',
        payload: '{ "type": "INCREMENT" }',
      })

      expect(api.getState()).toBe(initialState)
      expect(setState).not.toBeCalled()
      expect((api as any).dispatch).toHaveBeenLastCalledWith({
        type: 'INCREMENT',
      })
    })

    it('does not throw for unsupported payload', () => {
      const initialState = { count: 0 }
      const api = create(devtools(() => initialState))
      ;(api as any).dispatch = jest.fn()
      ;(api as any).dispatchFromDevtools = true
      const setState = jest.spyOn(api, 'setState')
      const originalConsoleError = console.error
      console.error = jest.fn()

      expect(() => {
        ;(extensionSubscriber as (message: any) => void)({
          type: 'ACTION',
          payload: 'this.increment()',
        })
      }).not.toThrow()

      expect(console.error).toHaveBeenLastCalledWith(
        '[zustand devtools middleware] Could not parse the received json',
        (() => {
          try {
            JSON.parse('this.increment()')
          } catch (e) {
            return e
          }
        })()
      )

      expect(() => {
        ;(extensionSubscriber as (message: any) => void)({
          type: 'ACTION',
          payload: { name: 'increment', args: [] },
        })
      }).not.toThrow()

      expect(console.error).toHaveBeenLastCalledWith(
        '[zustand devtools middleware] Unsupported action format'
      )

      expect(api.getState()).toBe(initialState)
      expect(setState).not.toBeCalled()
      expect((api as any).dispatch).not.toBeCalled()

      console.error = originalConsoleError
    })
  })

  describe('DISPATCH and payload of type...', () => {
    it('RESET, it inits with initial state', () => {
      const initialState = { count: 0 }
      const api = create(devtools(() => initialState))
      api.setState({ count: 1 })

      extension.send.mockClear()
      ;(extensionSubscriber as (message: any) => void)({
        type: 'DISPATCH',
        payload: { type: 'RESET' },
      })

      expect(api.getState()).toStrictEqual(initialState)
      expect(extension.init).toHaveBeenLastCalledWith(initialState)
      expect(extension.send).not.toBeCalled()
    })

    it('COMMIT, it inits with current state', () => {
      const initialState = { count: 0 }
      const api = create(devtools(() => initialState))
      api.setState({ count: 2 })
      const currentState = api.getState()

      extension.send.mockClear()
      ;(extensionSubscriber as (message: any) => void)({
        type: 'DISPATCH',
        payload: { type: 'COMMIT' },
      })

      expect(extension.init).toHaveBeenLastCalledWith(currentState)
      expect(extension.send).not.toBeCalled()
    })

    describe('ROLLBACK...', () => {
      it('it updates state without recording and inits with `message.state`', () => {
        const initialState = { count: 0, increment: () => {} }
        const api = create(devtools(() => initialState))
        const newState = { foo: 'bar' }

        extension.send.mockClear()
        ;(extensionSubscriber as (message: any) => void)({
          type: 'DISPATCH',
          payload: { type: 'ROLLBACK' },
          state: JSON.stringify(newState),
        })

        expect(api.getState()).toStrictEqual({ ...initialState, ...newState })
        expect(extension.init).toHaveBeenLastCalledWith({
          ...initialState,
          ...newState,
        })
        expect(extension.send).not.toBeCalled()
      })

      it('does not throw for unparsable `message.state`', () => {
        const increment = () => {}
        const initialState = { count: 0, increment }
        const api = create(devtools(() => initialState))
        const originalConsoleError = console.error
        console.error = jest.fn()

        extension.init.mockClear()
        extension.send.mockClear()
        ;(extensionSubscriber as (message: any) => void)({
          type: 'DISPATCH',
          payload: { type: 'ROLLBACK' },
          state: 'foobar',
        })

        expect(console.error).toHaveBeenLastCalledWith(
          '[zustand devtools middleware] Could not parse the received json',
          (() => {
            try {
              JSON.parse('foobar')
            } catch (e) {
              return e
            }
          })()
        )
        expect(api.getState()).toBe(initialState)
        expect(extension.init).not.toBeCalled()
        expect(extension.send).not.toBeCalled()

        console.error = originalConsoleError
      })
    })

    describe('JUMP_TO_STATE...', () => {
      const increment = () => {}
      it('it updates state without recording with `message.state`', () => {
        const initialState = { count: 0, increment }
        const api = create(devtools(() => initialState))
        const newState = { foo: 'bar' }

        extension.send.mockClear()
        ;(extensionSubscriber as (message: any) => void)({
          type: 'DISPATCH',
          payload: { type: 'JUMP_TO_STATE' },
          state: JSON.stringify(newState),
        })
        expect(api.getState()).toStrictEqual({ ...initialState, ...newState })
        expect(extension.send).not.toBeCalled()
      })

      it('does not throw for unparsable `message.state`', () => {
        const initialState = { count: 0, increment: () => {} }
        const api = create(devtools(() => initialState))
        const originalConsoleError = console.error
        console.error = jest.fn()

        extension.send.mockClear()
        ;(extensionSubscriber as (message: any) => void)({
          type: 'DISPATCH',
          payload: { type: 'JUMP_TO_STATE' },
          state: 'foobar',
        })

        expect(console.error).toHaveBeenLastCalledWith(
          '[zustand devtools middleware] Could not parse the received json',
          (() => {
            try {
              JSON.parse('foobar')
            } catch (e) {
              return e
            }
          })()
        )
        expect(api.getState()).toBe(initialState)
        expect(extension.send).not.toBeCalled()

        console.error = originalConsoleError
      })
    })

    describe('JUMP_TO_ACTION...', () => {
      it('it updates state without recording with `message.state`', () => {
        const initialState = { count: 0, increment: () => {} }
        const api = create(devtools(() => initialState))
        const newState = { foo: 'bar' }

        extension.send.mockClear()
        ;(extensionSubscriber as (message: any) => void)({
          type: 'DISPATCH',
          payload: { type: 'JUMP_TO_ACTION' },
          state: JSON.stringify(newState),
        })
        expect(api.getState()).toStrictEqual({ ...initialState, ...newState })
        expect(extension.send).not.toBeCalled()
      })

      it('does not throw for unparsable `message.state`', () => {
        const increment = () => {}
        const initialState = { count: 0, increment }
        const api = create(devtools(() => initialState))
        const originalConsoleError = console.error
        console.error = jest.fn()

        extension.send.mockClear()
        ;(extensionSubscriber as (message: any) => void)({
          type: 'DISPATCH',
          payload: { type: 'JUMP_TO_ACTION' },
          state: 'foobar',
        })

        expect(console.error).toHaveBeenLastCalledWith(
          '[zustand devtools middleware] Could not parse the received json',
          (() => {
            try {
              JSON.parse('foobar')
            } catch (e) {
              return e
            }
          })()
        )
        expect(api.getState()).toBe(initialState)
        expect(extension.send).not.toBeCalled()

        console.error = originalConsoleError
      })
    })

    it('IMPORT_STATE, it updates state without recording and inits the last computedState', () => {
      const initialState = { count: 0, increment: () => {} }
      const api = create(devtools(() => initialState))
      const nextLiftedState = {
        computedStates: [{ state: { count: 4 } }, { state: { count: 5 } }],
      }

      extension.send.mockClear()
      ;(extensionSubscriber as (message: any) => void)({
        type: 'DISPATCH',
        payload: {
          type: 'IMPORT_STATE',
          nextLiftedState,
        },
      })
      expect(api.getState()).toStrictEqual({
        ...initialState,
        ...nextLiftedState.computedStates.slice(-1)[0]?.state,
      })
      expect(extension.send).toHaveBeenLastCalledWith(null, nextLiftedState)
    })

    it('PAUSE_RECORDING, it toggles the sending of actions', () => {
      const api = create(devtools(() => ({ count: 0 })))

      api.setState({ count: 1 }, false, 'increment')
      expect(extension.send).toHaveBeenLastCalledWith(
        { type: 'increment' },
        { count: 1 }
      )
      ;(extensionSubscriber as (message: any) => void)({
        type: 'DISPATCH',
        payload: { type: 'PAUSE_RECORDING' },
      })

      api.setState({ count: 2 }, false, 'increment')
      expect(extension.send).toHaveBeenLastCalledWith(
        { type: 'increment' },
        { count: 1 }
      )
      ;(extensionSubscriber as (message: any) => void)({
        type: 'DISPATCH',
        payload: { type: 'PAUSE_RECORDING' },
      })

      api.setState({ count: 3 }, false, 'increment')
      expect(extension.send).toHaveBeenLastCalledWith(
        { type: 'increment' },
        { count: 3 }
      )
    })
  })
})

<<<<<<< HEAD
it('[DEV-ONLY] works with redux middleware', () => {
  const savedDEV = __DEV__
  __DEV__ = true
  const api = create(
    devtools(
      redux(
        ({ count }, { type }: { type: 'INCREMENT' | 'DECREMENT' }) => ({
          count: count + (type === 'INCREMENT' ? 1 : -1),
        }),
        { count: 0 }
=======
describe('with redux middleware', () => {
  let api: StoreApi<{ count: number }>

  it('works as expected', () => {
    api = create(
      devtools(
        redux(
          (
            { count },
            { type }: { type: 'INCREMENT' } | { type: 'DECREMENT' }
          ) => ({
            count: count + (type === 'INCREMENT' ? 1 : -1),
          }),
          { count: 0 }
        )
>>>>>>> 943af082
      )
    )
    ;(api as any).dispatch({ type: 'INCREMENT' })
    ;(api as any).dispatch({ type: 'INCREMENT' })
    ;(extensionSubscriber as (message: any) => void)({
      type: 'ACTION',
      payload: JSON.stringify({ type: 'DECREMENT' }),
    })

    expect(extension.init.mock.calls).toMatchObject([[{ count: 0 }]])
    expect(extension.send.mock.calls).toMatchObject([
      [{ type: 'INCREMENT' }, { count: 1 }],
      [{ type: 'INCREMENT' }, { count: 2 }],
      [{ type: 'DECREMENT' }, { count: 1 }],
    ])
    expect(api.getState()).toMatchObject({ count: 1 })
  })

  it('[DEV-ONLY] warns about misusage', () => {
    const originalConsoleWarn = console.warn
    console.warn = jest.fn()
    ;(api as any).dispatch({ type: '__setState' as any })
    expect(console.warn).toHaveBeenLastCalledWith(
      '[zustand devtools middleware] "__setState" action type is reserved ' +
        'to set state from the devtools. Avoid using it.'
    )

<<<<<<< HEAD
  console.warn = originalConsoleWarn
  __DEV__ = savedDEV
=======
    console.warn = originalConsoleWarn
  })
>>>>>>> 943af082
})

it('works in non-browser env', () => {
  const originalWindow = global.window
  global.window = undefined as any

  expect(() => {
    create(devtools(() => ({ count: 0 })))
  }).not.toThrow()

  global.window = originalWindow
})

it('works in react native env', () => {
  const originalWindow = global.window
  global.window = {} as any

  expect(() => {
    create(devtools(() => ({ count: 0 })))
  }).not.toThrow()

  global.window = originalWindow
})

it('preserves isRecording after setting from devtools', () => {
  const api = create(devtools(() => ({ count: 0 })))
  ;(extensionSubscriber as (message: any) => void)({
    type: 'DISPATCH',
    payload: { type: 'PAUSE_RECORDING' },
  })
  ;(extensionSubscriber as (message: any) => void)({
    type: 'ACTION',
    payload: '{ "type": "__setState", "state": { "foo": "bar" } }',
  })

  api.setState({ count: 1 })
  expect(extension.send).not.toBeCalled()
})<|MERGE_RESOLUTION|>--- conflicted
+++ resolved
@@ -438,18 +438,6 @@
   })
 })
 
-<<<<<<< HEAD
-it('[DEV-ONLY] works with redux middleware', () => {
-  const savedDEV = __DEV__
-  __DEV__ = true
-  const api = create(
-    devtools(
-      redux(
-        ({ count }, { type }: { type: 'INCREMENT' | 'DECREMENT' }) => ({
-          count: count + (type === 'INCREMENT' ? 1 : -1),
-        }),
-        { count: 0 }
-=======
 describe('with redux middleware', () => {
   let api: StoreApi<{ count: number }>
 
@@ -465,7 +453,6 @@
           }),
           { count: 0 }
         )
->>>>>>> 943af082
       )
     )
     ;(api as any).dispatch({ type: 'INCREMENT' })
@@ -493,13 +480,8 @@
         'to set state from the devtools. Avoid using it.'
     )
 
-<<<<<<< HEAD
-  console.warn = originalConsoleWarn
-  __DEV__ = savedDEV
-=======
     console.warn = originalConsoleWarn
   })
->>>>>>> 943af082
 })
 
 it('works in non-browser env', () => {
