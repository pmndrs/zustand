import { devtools, redux } from 'zustand/middleware'
import create from 'zustand/vanilla'

let extensionSubscriber: ((message: any) => void) | undefined
const extension = {
  subscribe: jest.fn((f) => {
    extensionSubscriber = f
    return () => {}
  }),
  unsubscribe: jest.fn(),
  send: jest.fn(),
  init: jest.fn(),
  error: jest.fn(),
}
const extensionConnector = { connect: jest.fn(() => extension) }
;(window as any).__REDUX_DEVTOOLS_EXTENSION__ = extensionConnector

beforeEach(() => {
  extensionConnector.connect.mockClear()
  extension.subscribe.mockClear()
  extension.unsubscribe.mockClear()
  extension.send.mockClear()
  extension.init.mockClear()
  extension.error.mockClear()
  extensionSubscriber = undefined
})

it('connects to the extension by passing the options and initializes', () => {
  const options = { name: 'test', foo: 'bar' }
  const initialState = { count: 0 }
  create(devtools(() => initialState, options))

  expect(extensionConnector.connect).toHaveBeenLastCalledWith(options)
  expect(extension.init).toHaveBeenLastCalledWith(initialState)
})

describe('If there is no extension installed...', () => {
  beforeAll(() => {
    ;(window as any).__REDUX_DEVTOOLS_EXTENSION__ = undefined
  })
  afterAll(() => {
    ;(window as any).__REDUX_DEVTOOLS_EXTENSION__ = extensionConnector
  })

  it('does not throw', () => {
    expect(() => {
      create(devtools(() => ({ count: 0 })))
    }).not.toThrow()
  })

  it('warns in dev env', () => {
    const originalNodeEnv = process.env.NODE_ENV
    process.env.NODE_ENV = 'development'
    const originalConsoleWarn = console.warn
    console.warn = jest.fn()

    create(devtools(() => ({ count: 0 })))
    expect(console.warn).toHaveBeenLastCalledWith(
      '[zustand devtools middleware] Please install/enable Redux devtools extension'
    )

    process.env.NODE_ENV = originalNodeEnv
    console.warn = originalConsoleWarn
  })

  it('does not warn if not in dev env', () => {
    const consoleWarn = jest.spyOn(console, 'warn')

    create(devtools(() => ({ count: 0 })))
    expect(consoleWarn).not.toBeCalled()

    consoleWarn.mockRestore()
  })
})

describe('When state changes...', () => {
  it("sends { type: setStateName || 'anonymous` } as the action with current state", () => {
    const api = create(
      devtools(() => ({ count: 0, foo: 'bar' }), { name: 'testOptionsName' })
    )
    api.setState({ count: 10 }, false, 'testSetStateName')
    expect(extension.send).toHaveBeenLastCalledWith(
      { type: 'testSetStateName' },
      { count: 10, foo: 'bar' }
    )
    api.setState({ count: 5 }, true)
    expect(extension.send).toHaveBeenLastCalledWith(
      { type: 'anonymous' },
      { count: 5 }
    )
  })
})

describe('when it receives an message of type...', () => {
  describe('ACTION...', () => {
    it('does nothing', () => {
      const initialState = { count: 0 }
      const api = create(devtools(() => initialState))
      const setState = jest.spyOn(api, 'setState')

      ;(extensionSubscriber as (message: any) => void)({
        type: 'ACTION',
        payload: '{ "type": "INCREMENT" }',
      })

      expect(api.getState()).toBe(initialState)
      expect(setState).not.toBeCalled()
    })

    it('unless action type is __setState', () => {
      const initialState = { count: 0 }
      const api = create(devtools(() => initialState))

      ;(extensionSubscriber as (message: any) => void)({
        type: 'ACTION',
        payload: '{ "type": "__setState", "state": { "foo": "bar" } }',
      })

      expect(api.getState()).toStrictEqual({ ...initialState, foo: 'bar' })
    })

    it('does nothing even if there is `api.dispatch`', () => {
      const initialState = { count: 0 }
      const api = create(devtools(() => initialState))
      api.dispatch = jest.fn()
      const setState = jest.spyOn(api, 'setState')

      ;(extensionSubscriber as (message: any) => void)({
        type: 'ACTION',
        payload: '{ "type": "INCREMENT" }',
      })

      expect(api.getState()).toBe(initialState)
      expect(setState).not.toBeCalled()
      expect(api.dispatch).not.toBeCalled()
    })

    it('dispatches with `api.dispatch` when `api.dispatchFromDevtools` is set to true', () => {
      const initialState = { count: 0 }
      const api = create(devtools(() => initialState))
      api.dispatch = jest.fn()
      api.dispatchFromDevtools = true
      const setState = jest.spyOn(api, 'setState')

      ;(extensionSubscriber as (message: any) => void)({
        type: 'ACTION',
        payload: '{ "type": "INCREMENT" }',
      })

      expect(api.getState()).toBe(initialState)
      expect(setState).not.toBeCalled()
      expect(api.dispatch).toHaveBeenLastCalledWith({ type: 'INCREMENT' })
    })

    it('does not throw for unsupported payload', () => {
      const initialState = { count: 0 }
      const api = create(devtools(() => initialState))
      api.dispatch = jest.fn()
      api.dispatchFromDevtools = true
      const setState = jest.spyOn(api, 'setState')
      const originalConsoleError = console.error
      console.error = jest.fn()

      expect(() => {
        ;(extensionSubscriber as (message: any) => void)({
          type: 'ACTION',
          payload: 'this.increment()',
        })
      }).not.toThrow()

      expect(console.error).toHaveBeenLastCalledWith(
        '[zustand devtools middleware] Could not parse the received json',
        (() => {
          try {
            JSON.parse('this.increment()')
          } catch (e) {
            return e
          }
        })()
      )

      expect(() => {
        ;(extensionSubscriber as (message: any) => void)({
          type: 'ACTION',
          payload: { name: 'increment', args: [] },
        })
      }).not.toThrow()

      expect(console.error).toHaveBeenLastCalledWith(
        '[zustand devtools middleware] Unsupported action format'
      )

      expect(api.getState()).toBe(initialState)
      expect(setState).not.toBeCalled()
      expect(api.dispatch).not.toBeCalled()

      console.error = originalConsoleError
    })
  })

  describe('DISPATCH and payload of type...', () => {
    it('RESET, it inits with initial state', () => {
      const initialState = { count: 0 }
      const api = create(devtools(() => initialState))
      api.setState({ count: 1 })

      extension.send.mockClear()
      ;(extensionSubscriber as (message: any) => void)({
        type: 'DISPATCH',
        payload: { type: 'RESET' },
      })

      expect(api.getState()).toStrictEqual(initialState)
      expect(extension.init).toHaveBeenLastCalledWith(initialState)
      expect(extension.send).not.toBeCalled()
    })

    it('COMMIT, it inits with current state', () => {
      const initialState = { count: 0 }
      const api = create(devtools(() => initialState))
      api.setState({ count: 2 })
      const currentState = api.getState()

      extension.send.mockClear()
      ;(extensionSubscriber as (message: any) => void)({
        type: 'DISPATCH',
        payload: { type: 'COMMIT' },
      })

      expect(extension.init).toHaveBeenLastCalledWith(currentState)
      expect(extension.send).not.toBeCalled()
    })

    describe('ROLLBACK...', () => {
      it('it updates state without recording and inits with `message.state`', () => {
        const initialState = { count: 0, increment: () => {} }
        const api = create(devtools(() => initialState))
        const newState = { foo: 'bar' }

        extension.send.mockClear()
        ;(extensionSubscriber as (message: any) => void)({
          type: 'DISPATCH',
          payload: { type: 'ROLLBACK' },
          state: JSON.stringify(newState),
        })

        expect(api.getState()).toStrictEqual({ ...initialState, ...newState })
        expect(extension.init).toHaveBeenLastCalledWith({
          ...initialState,
          ...newState,
        })
        expect(extension.send).not.toBeCalled()
      })

      it('does not throw for unparsable `message.state`', () => {
        const increment = () => {}
        const initialState = { count: 0, increment }
        const api = create(devtools(() => initialState))
        const originalConsoleError = console.error
        console.error = jest.fn()

        extension.init.mockClear()
        extension.send.mockClear()
        ;(extensionSubscriber as (message: any) => void)({
          type: 'DISPATCH',
          payload: { type: 'ROLLBACK' },
          state: 'foobar',
        })

        expect(console.error).toHaveBeenLastCalledWith(
          '[zustand devtools middleware] Could not parse the received json',
          (() => {
            try {
              JSON.parse('foobar')
            } catch (e) {
              return e
            }
          })()
        )
        expect(api.getState()).toBe(initialState)
        expect(extension.init).not.toBeCalled()
        expect(extension.send).not.toBeCalled()

        console.error = originalConsoleError
      })
    })

    describe('JUMP_TO_STATE...', () => {
      const increment = () => {}
      it('it updates state without recording with `message.state`', () => {
        const initialState = { count: 0, increment }
        const api = create(devtools(() => initialState))
        const newState = { foo: 'bar' }

        extension.send.mockClear()
        ;(extensionSubscriber as (message: any) => void)({
          type: 'DISPATCH',
          payload: { type: 'JUMP_TO_STATE' },
          state: JSON.stringify(newState),
        })
        expect(api.getState()).toStrictEqual({ ...initialState, ...newState })
        expect(extension.send).not.toBeCalled()
      })

      it('does not throw for unparsable `message.state`', () => {
        const initialState = { count: 0, increment: () => {} }
        const api = create(devtools(() => initialState))
        const originalConsoleError = console.error
        console.error = jest.fn()

        extension.send.mockClear()
        ;(extensionSubscriber as (message: any) => void)({
          type: 'DISPATCH',
          payload: { type: 'JUMP_TO_STATE' },
          state: 'foobar',
        })

        expect(console.error).toHaveBeenLastCalledWith(
          '[zustand devtools middleware] Could not parse the received json',
          (() => {
            try {
              JSON.parse('foobar')
            } catch (e) {
              return e
            }
          })()
        )
        expect(api.getState()).toBe(initialState)
        expect(extension.send).not.toBeCalled()

        console.error = originalConsoleError
      })
    })

    describe('JUMP_TO_ACTION...', () => {
      it('it updates state without recording with `message.state`', () => {
        const initialState = { count: 0, increment: () => {} }
        const api = create(devtools(() => initialState))
        const newState = { foo: 'bar' }

        extension.send.mockClear()
        ;(extensionSubscriber as (message: any) => void)({
          type: 'DISPATCH',
          payload: { type: 'JUMP_TO_ACTION' },
          state: JSON.stringify(newState),
        })
        expect(api.getState()).toStrictEqual({ ...initialState, ...newState })
        expect(extension.send).not.toBeCalled()
      })

      it('does not throw for unparsable `message.state`', () => {
        const increment = () => {}
        const initialState = { count: 0, increment }
        const api = create(devtools(() => initialState))
        const originalConsoleError = console.error
        console.error = jest.fn()

        extension.send.mockClear()
        ;(extensionSubscriber as (message: any) => void)({
          type: 'DISPATCH',
          payload: { type: 'JUMP_TO_ACTION' },
          state: 'foobar',
        })

        expect(console.error).toHaveBeenLastCalledWith(
          '[zustand devtools middleware] Could not parse the received json',
          (() => {
            try {
              JSON.parse('foobar')
            } catch (e) {
              return e
            }
          })()
        )
        expect(api.getState()).toBe(initialState)
        expect(extension.send).not.toBeCalled()

        console.error = originalConsoleError
      })
    })

    it('IMPORT_STATE, it updates state without recording and inits the last computedState', () => {
      const initialState = { count: 0, increment: () => {} }
      const api = create(devtools(() => initialState))
      const nextLiftedState = {
        computedStates: [{ state: { count: 4 } }, { state: { count: 5 } }],
      }

      extension.send.mockClear()
      ;(extensionSubscriber as (message: any) => void)({
        type: 'DISPATCH',
        payload: {
          type: 'IMPORT_STATE',
          nextLiftedState,
        },
      })
      expect(api.getState()).toStrictEqual({
        ...initialState,
        ...nextLiftedState.computedStates.slice(-1)[0]?.state,
      })
      expect(extension.send).toHaveBeenLastCalledWith(null, nextLiftedState)
    })

    it('PAUSE_RECORDING, it toggles the sending of actions', () => {
      const api = create(devtools(() => ({ count: 0 })))

      api.setState({ count: 1 }, false, 'increment')
      expect(extension.send).toHaveBeenLastCalledWith(
        { type: 'increment' },
        { count: 1 }
      )
      ;(extensionSubscriber as (message: any) => void)({
        type: 'DISPATCH',
        payload: { type: 'PAUSE_RECORDING' },
      })

      api.setState({ count: 2 }, false, 'increment')
      expect(extension.send).toHaveBeenLastCalledWith(
        { type: 'increment' },
        { count: 1 }
      )
      ;(extensionSubscriber as (message: any) => void)({
        type: 'DISPATCH',
        payload: { type: 'PAUSE_RECORDING' },
      })

      api.setState({ count: 3 }, false, 'increment')
      expect(extension.send).toHaveBeenLastCalledWith(
        { type: 'increment' },
        { count: 3 }
      )
    })
  })
})

it('works with redux middleware', () => {
  const api = create(
    devtools(
      redux(
        ({ count }, { type }: { type: 'INCREMENT' | 'DECREMENT' }) => ({
          count: count + (type === 'INCREMENT' ? 1 : -1),
        }),
        { count: 0 }
      )
    )
  )

  api.dispatch({ type: 'INCREMENT' })
  api.dispatch({ type: 'INCREMENT' })
  ;(extensionSubscriber as (message: any) => void)({
    type: 'ACTION',
    payload: JSON.stringify({ type: 'DECREMENT' }),
  })

  expect(extension.init.mock.calls).toMatchObject([[{ count: 0 }]])
  expect(extension.send.mock.calls).toMatchObject([
    [{ type: 'INCREMENT' }, { count: 1 }],
    [{ type: 'INCREMENT' }, { count: 2 }],
    [{ type: 'DECREMENT' }, { count: 1 }],
  ])
  expect(api.getState()).toMatchObject({ count: 1 })

  const originalConsoleWarn = console.warn
  console.warn = jest.fn()

  api.dispatch({ type: '__setState' as any })
  expect(console.warn).toHaveBeenLastCalledWith(
    '[zustand devtools middleware] "__setState" action type is reserved ' +
      'to set state from the devtools. Avoid using it.'
  )

  console.warn = originalConsoleWarn
})

it('works in non-browser env', () => {
  const originalWindow = global.window
  global.window = undefined as any

  expect(() => {
    create(devtools(() => ({ count: 0 })))
  }).not.toThrow()

  global.window = originalWindow
})

<<<<<<< HEAD
it('works in react native env', () => {
  const originalWindow = global.window
  global.window = {} as any

  expect(() => {
    create(devtools(() => ({ count: 0 })))
  }).not.toThrow()

  global.window = originalWindow
=======
it('preserves isRecording after setting from devtools', () => {
  const api = create(devtools(() => ({ count: 0 })))
  ;(extensionSubscriber as (message: any) => void)({
    type: 'DISPATCH',
    payload: { type: 'PAUSE_RECORDING' },
  })
  ;(extensionSubscriber as (message: any) => void)({
    type: 'ACTION',
    payload: '{ "type": "__setState", "state": { "foo": "bar" } }',
  })

  api.setState({ count: 1 })
  expect(extension.send).not.toBeCalled()
>>>>>>> cb99a36c
})<|MERGE_RESOLUTION|>--- conflicted
+++ resolved
@@ -483,7 +483,6 @@
   global.window = originalWindow
 })
 
-<<<<<<< HEAD
 it('works in react native env', () => {
   const originalWindow = global.window
   global.window = {} as any
@@ -493,7 +492,8 @@
   }).not.toThrow()
 
   global.window = originalWindow
-=======
+})
+
 it('preserves isRecording after setting from devtools', () => {
   const api = create(devtools(() => ({ count: 0 })))
   ;(extensionSubscriber as (message: any) => void)({
@@ -507,5 +507,4 @@
 
   api.setState({ count: 1 })
   expect(extension.send).not.toBeCalled()
->>>>>>> cb99a36c
 })