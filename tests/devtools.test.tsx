--- conflicted
+++ resolved
@@ -1,24 +1,6 @@
-<<<<<<< HEAD
 import { Mock, afterEach, beforeEach, describe, expect, it, vi } from 'vitest'
-import { StoreApi } from 'zustand/vanilla'
-
-const getImports = async () => {
-  const { devtools } = await import('zustand/middleware')
-  const { createStore } = await import('zustand/vanilla')
-  return { createStore, devtools }
-}
-=======
-import {
-  afterEach,
-  beforeEach,
-  describe,
-  expect,
-  it,
-  jest,
-} from '@jest/globals'
 import { devtools, redux } from 'zustand/middleware'
 import { StoreApi, createStore } from 'zustand/vanilla'
->>>>>>> f37530fc
 
 type TupleOfEqualLengthH<
   Arr extends unknown[],
