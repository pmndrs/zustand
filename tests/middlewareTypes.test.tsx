--- conflicted
+++ resolved
@@ -1,20 +1,5 @@
-<<<<<<< HEAD
 import create from 'zustand'
 import {
-=======
-import { produce } from 'immer'
-import type { Draft } from 'immer'
-import create, {
-  GetState,
-  Mutate,
-  SetState,
-  State,
-  StateCreator,
-  StoreApi,
-} from 'zustand'
-import {
-  PersistOptions,
->>>>>>> 01b42df9
   combine,
   devtools,
   persist,
@@ -103,17 +88,8 @@
   })
 
   it('devtools', () => {
-<<<<<<< HEAD
-    const useStore = create<CounterState>()(
-=======
-    __DEV__ = false
-    const useStore = create<
-      CounterState,
-      SetState<CounterState>,
-      GetState<CounterState>,
-      Mutate<StoreApi<CounterState>, [['zustand/devtools', never]]>
-    >(
->>>>>>> 01b42df9
+    __DEV__ = false
+    const useStore = create<CounterState>()(
       devtools(
         (set, get) => ({
           count: 0,
@@ -136,16 +112,7 @@
   })
 
   it('subscribeWithSelector', () => {
-<<<<<<< HEAD
-    const useStore = create<CounterState>()(
-=======
-    const useStore = create<
-      CounterState,
-      SetState<CounterState>,
-      GetState<CounterState>,
-      Mutate<StoreApi<CounterState>, [['zustand/subscribeWithSelector', never]]>
-    >(
->>>>>>> 01b42df9
+    const useStore = create<CounterState>()(
       subscribeWithSelector((set, get) => ({
         count: 1,
         inc: () => set({ count: get().count + 1 }, false),
@@ -186,19 +153,7 @@
   })
 
   it('persist', () => {
-<<<<<<< HEAD
-    const useStore = create<CounterState>()(
-=======
-    const useStore = create<
-      CounterState,
-      SetState<CounterState>,
-      GetState<CounterState>,
-      Mutate<
-        StoreApi<CounterState>,
-        [['zustand/persist', Partial<CounterState>]]
-      >
-    >(
->>>>>>> 01b42df9
+    const useStore = create<CounterState>()(
       persist(
         (set, get) => ({
           count: 1,
@@ -253,17 +208,8 @@
   })
 
   it('devtools & immer', () => {
-<<<<<<< HEAD
-    const useStore = create<CounterState>()(
-=======
-    __DEV__ = false
-    const useStore = create<
-      CounterState,
-      SetState<CounterState>,
-      GetState<CounterState>,
-      Mutate<StoreApi<CounterState>, [['zustand/devtools', never]]>
-    >(
->>>>>>> 01b42df9
+    __DEV__ = false
+    const useStore = create<CounterState>()(
       devtools(
         immer((set, get) => ({
           count: 0,
@@ -365,20 +311,8 @@
   })
 
   it('devtools & subscribeWithSelector', () => {
-<<<<<<< HEAD
-    const useStore = create<CounterState>()(
-=======
-    __DEV__ = false
-    const useStore = create<
-      CounterState,
-      SetState<CounterState>,
-      GetState<CounterState>,
-      Mutate<
-        StoreApi<CounterState>,
-        [['zustand/subscribeWithSelector', never], ['zustand/devtools', never]]
-      >
-    >(
->>>>>>> 01b42df9
+    __DEV__ = false
+    const useStore = create<CounterState>()(
       devtools(
         subscribeWithSelector((set, get) => ({
           count: 1,
@@ -405,23 +339,8 @@
   })
 
   it('devtools & persist', () => {
-<<<<<<< HEAD
-    const useStore = create<CounterState>()(
-=======
-    __DEV__ = false
-    const useStore = create<
-      CounterState,
-      SetState<CounterState>,
-      GetState<CounterState>,
-      Mutate<
-        StoreApi<CounterState>,
-        [
-          ['zustand/persist', Partial<CounterState>],
-          ['zustand/devtools', never]
-        ]
-      >
-    >(
->>>>>>> 01b42df9
+    __DEV__ = false
+    const useStore = create<CounterState>()(
       devtools(
         persist(
           (set, get) => ({
@@ -458,23 +377,8 @@
   })
 
   it('devtools & persist & immer', () => {
-<<<<<<< HEAD
-    const useStore = create<CounterState>()(
-=======
-    __DEV__ = false
-    const useStore = create<
-      CounterState,
-      SetState<CounterState>,
-      GetState<CounterState>,
-      Mutate<
-        StoreApi<CounterState>,
-        [
-          ['zustand/persist', Partial<CounterState>],
-          ['zustand/devtools', never]
-        ]
-      >
-    >(
->>>>>>> 01b42df9
+    __DEV__ = false
+    const useStore = create<CounterState>()(
       devtools(
         persist(
           immer((set, get) => ({
@@ -533,24 +437,8 @@
   })
 
   it('devtools & subscribeWithSelector & persist', () => {
-<<<<<<< HEAD
-    const useStore = create<CounterState>()(
-=======
-    __DEV__ = false
-    const useStore = create<
-      CounterState,
-      SetState<CounterState>,
-      GetState<CounterState>,
-      Mutate<
-        StoreApi<CounterState>,
-        [
-          ['zustand/subscribeWithSelector', never],
-          ['zustand/persist', Partial<CounterState>],
-          ['zustand/devtools', never]
-        ]
-      >
-    >(
->>>>>>> 01b42df9
+    __DEV__ = false
+    const useStore = create<CounterState>()(
       devtools(
         subscribeWithSelector(
           persist(
@@ -593,24 +481,8 @@
   })
 
   it('devtools & subscribeWithSelector & persist & immer (#616)', () => {
-<<<<<<< HEAD
-    const useStore = create<CounterState>()(
-=======
-    __DEV__ = false
-    const useStore = create<
-      CounterState,
-      SetState<CounterState>,
-      GetState<CounterState>,
-      Mutate<
-        StoreApi<CounterState>,
-        [
-          ['zustand/subscribeWithSelector', never],
-          ['zustand/persist', Partial<CounterState>],
-          ['zustand/devtools', never]
-        ]
-      >
-    >(
->>>>>>> 01b42df9
+    __DEV__ = false
+    const useStore = create<CounterState>()(
       devtools(
         subscribeWithSelector(
           persist(
@@ -650,23 +522,7 @@
   it('#619, #632', () => {
     const useStore = create(
       subscribeWithSelector(
-<<<<<<< HEAD
         persist(
-=======
-        // NOTE: Adding type annotation to inner middleware works.
-        persist<
-          MyState,
-          SetState<MyState>,
-          GetState<MyState>,
-          Mutate<
-            StoreApi<MyState>,
-            [
-              ['zustand/subscribeWithSelector', never],
-              ['zustand/persist', Partial<MyState>]
-            ]
-          >
-        >(
->>>>>>> 01b42df9
           () => ({
             foo: true,
           }),
@@ -692,16 +548,7 @@
     type MyState = {
       foo: number | null
     }
-<<<<<<< HEAD
     const useStore = create<MyState>()(
-=======
-    const useStore = create<
-      MyState,
-      SetState<MyState>,
-      GetState<MyState>,
-      Mutate<StoreApi<MyState>, [['zustand/subscribeWithSelector', never]]>
-    >(
->>>>>>> 01b42df9
       subscribeWithSelector(
         () =>
           ({
