import { produce } from 'immer'
import type { Draft } from 'immer'
import create, {
  GetState,
  State,
  StateCreator,
  StoreApi,
  UseBoundStore,
} from 'zustand'
import {
  NamedSet,
  combine,
  devtools,
  persist,
  redux,
  subscribeWithSelector,
} from 'zustand/middleware'

type TImmerConfigFn<T extends State> = (
<<<<<<< HEAD
  fn: ((draft: Draft<T>) => void) | T,
  replace?: boolean
) => void
type TImmerConfig<T extends State> = StateCreator<T, TImmerConfigFn<T>>
=======
  partial: ((draft: Draft<T>) => void) | T,
  replace?: boolean
) => void
type TImmerConfig<
  T extends State,
  CustomSetState = TImmerConfigFn<T>,
  CustomGetState = GetState<T>,
  CustomStoreApi extends StoreApi<T> = StoreApi<T>
> = StateCreator<T, CustomSetState, CustomGetState, CustomStoreApi>
>>>>>>> ae888bdb

interface ISelectors<T> {
  use: {
    [key in keyof T]: () => T[key]
  }
}

const immer =
  <T extends State>(config: TImmerConfig<T>): StateCreator<T> =>
  (set, get, api) =>
    config(
      (partial, replace) => {
        const nextState =
          typeof partial === 'function'
            ? produce(partial as (state: Draft<T>) => T)
            : (partial as T)
        return set(nextState, replace)
      },
      get,
      api
    )

const createSelectorHooks = <
  T extends State,
  TUseBoundStore extends UseBoundStore<T> = UseBoundStore<T>
>(
  store: TUseBoundStore
) => {
  const storeAsSelectors = store as unknown as ISelectors<T>
  storeAsSelectors.use = {} as ISelectors<T>['use']

  Object.keys(store.getState()).forEach((key) => {
    const storeKey = key as keyof T
    const selector = (state: T) => state[storeKey]

    storeAsSelectors.use[storeKey] = () => store(selector)
  })

  return store as TUseBoundStore & ISelectors<T>
}

interface ITestStateProps {
  testKey: string
  setTestKey: (testKey: string) => void
}

it('should have correct type when creating store with devtool', () => {
  const createStoreWithDevtool = <T extends State>(
    createState: StateCreator<T>,
    options = { name: 'prefix' }
  ): UseBoundStore<T> & ISelectors<T> => {
    return createSelectorHooks(create(devtools(createState, options)))
  }

  const testDevtoolStore = createStoreWithDevtool<ITestStateProps>(
    (set) => ({
      testKey: 'test',
      setTestKey: (testKey: string) => {
        set((state) => {
          state.testKey = testKey
        })
      },
    }),
    { name: 'test' }
  )

  const TestComponent = (): JSX.Element => {
    testDevtoolStore.use.testKey()
    testDevtoolStore.use.setTestKey()

    return <></>
  }
  TestComponent
})

it('should have correct type when creating store with devtool and immer', () => {
  const createStoreWithImmer = <T extends State>(
    createState: TImmerConfig<T>,
    options = { name: 'prefix' }
  ): UseBoundStore<T> & ISelectors<T> => {
    return createSelectorHooks(create(devtools(immer(createState), options)))
  }

  const testImmerStore = createStoreWithImmer<ITestStateProps>(
    (set) => ({
      testKey: 'test',
      setTestKey: (testKey: string) => {
        set((state) => {
          state.testKey = testKey
        })
      },
    }),
    { name: 'test' }
  )

  const TestComponent = (): JSX.Element => {
    testImmerStore.use.testKey()
    testImmerStore.use.setTestKey()

    return <></>
  }
  TestComponent
})

it('should have correct type when creating store with devtool and persist', () => {
  const createStoreWithPersist = <T extends State>(
    createState: StateCreator<T>,
    options = { name: 'prefix' },
    persistName = 'persist'
  ): UseBoundStore<T> & ISelectors<T> => {
    return createSelectorHooks(
      create(devtools(persist(createState, { name: persistName }), options))
    )
  }

  const testPersistStore = createStoreWithPersist<ITestStateProps>(
    (set) => ({
      testKey: 'test',
      setTestKey: (testKey: string) => {
        set((state) => {
          state.testKey = testKey
        })
      },
    }),
    { name: 'test' },
    'persist'
  )

  const TestComponent = (): JSX.Element => {
    testPersistStore.use.testKey()
    testPersistStore.use.setTestKey()

    return <></>
  }
  TestComponent
})

it('should have correct type when creating store without middleware', () => {
  const testStore = create<ITestStateProps>((set) => ({
    testKey: 'test',
    setTestKey: (testKey: string) => {
      set((state) => {
        state.testKey = testKey
      })
    },
  }))

  const TestComponent = (): JSX.Element => {
    testStore((state) => state.testKey)
    testStore((state) => state.setTestKey)

    return <></>
  }
  TestComponent
})

it('should have correct type when creating store with persist', () => {
  const createStoreWithPersist = <T extends State>(
    createState: StateCreator<T>,
    persistName = 'persist'
  ): UseBoundStore<T> & ISelectors<T> => {
    return createSelectorHooks(
      create(persist(createState, { name: persistName }))
    )
  }

  const testPersistStore = createStoreWithPersist<ITestStateProps>(
    (set) => ({
      testKey: 'test',
      setTestKey: (testKey: string) => {
        set((state) => {
          state.testKey = testKey
        })
      },
    }),
    'persist'
  )

  const TestComponent = (): JSX.Element => {
    testPersistStore.use.testKey()
    testPersistStore.use.setTestKey()

    return <></>
  }
  TestComponent
})

it('should have correct type when creating store with immer', () => {
  const createStoreWithImmer = <T extends State>(
    createState: TImmerConfig<T>
  ): UseBoundStore<T> & ISelectors<T> => {
    return createSelectorHooks(create(immer(createState)))
  }

  const testImmerStore = createStoreWithImmer<ITestStateProps>((set) => ({
    testKey: 'test',
    setTestKey: (testKey: string) => {
      set((state) => {
        state.testKey = testKey
      })
    },
  }))

  const TestComponent = (): JSX.Element => {
    testImmerStore.use.testKey()
    testImmerStore.use.setTestKey()

    return <></>
  }
  TestComponent
})

it('should have correct type when creating store with devtool, persist and immer', () => {
  const createStoreWithPersistAndImmer = <T extends State>(
    createState: TImmerConfig<T>,
    options = { name: 'prefix' },
    persistName = 'persist'
  ): UseBoundStore<T> & ISelectors<T> => {
    return createSelectorHooks(
      create(
        devtools(persist(immer(createState), { name: persistName }), options)
      )
    )
  }

  const testPersistImmerStore = createStoreWithPersistAndImmer<ITestStateProps>(
    (set) => ({
      testKey: 'test',
      setTestKey: (testKey: string) => {
        set((state) => {
          state.testKey = testKey
        })
      },
    }),
    { name: 'test' }
  )

  const TestComponent = (): JSX.Element => {
    testPersistImmerStore.use.testKey()
    testPersistImmerStore.use.setTestKey()

    return <></>
  }
  TestComponent
})

it('should have correct type when creating store with devtools', () => {
  const useStore = create<ITestStateProps>(
    devtools((set) => ({
      testKey: 'test',
      setTestKey: (testKey: string) => {
        set((state) => ({
          testKey: state.testKey + testKey,
        }))
      },
    }))
  )

  const TestComponent = (): JSX.Element => {
    useStore().testKey
    useStore().setTestKey('')
    useStore.getState().testKey
    useStore.getState().setTestKey('')

    return <></>
  }
  TestComponent
})

it('should have correct type when creating store with redux', () => {
  const useStore = create(
    redux<{ count: number }, { type: 'INC' }>(
      (state, action) => {
        switch (action.type) {
          case 'INC':
            return { ...state, count: state.count + 1 }
          default:
            return state
        }
      },
      { count: 0 }
    )
  )

  const TestComponent = (): JSX.Element => {
    useStore().dispatch({ type: 'INC' })
    useStore.dispatch({ type: 'INC' })

    return <></>
  }
  TestComponent
})

it('should combine devtools and immer', () => {
  const useStore = create<ITestStateProps>(
    devtools(
      immer((set) => ({
        testKey: 'test',
        setTestKey: (testKey: string) => {
          set((state) => {
            state.testKey = testKey
          })
        },
      }))
    )
  )

  const TestComponent = (): JSX.Element => {
    useStore().testKey
    useStore().setTestKey('')
    useStore.getState().testKey
    useStore.getState().setTestKey('')

    return <></>
  }
  TestComponent
})

it('should combine devtools and redux', () => {
  const useStore = create(
    devtools(
      redux<{ count: number }, { type: 'INC' }>(
        (state, action) => {
          switch (action.type) {
            case 'INC':
              return { ...state, count: state.count + 1 }
            default:
              return state
          }
        },
        { count: 0 }
      )
    )
  )

  const TestComponent = (): JSX.Element => {
    useStore().dispatch({ type: 'INC' })
    useStore.dispatch({ type: 'INC' })

    return <></>
  }
  TestComponent
})

it('should combine devtools and combine', () => {
  const useStore = create(
    devtools(
      combine({ count: 1 }, (set, get) => ({
        inc: () => set({ count: get().count + 1 }, false, 'inc'),
      }))
    )
  )

  const TestComponent = (): JSX.Element => {
    useStore().count
    useStore().inc()
    useStore.getState().count
    useStore.getState().inc()

    return <></>
  }
  TestComponent
})

it('should combine subscribeWithSelector and combine', () => {
  const useStore = create(
    subscribeWithSelector(
      combine({ count: 1 }, (set, get) => ({
        inc: () => set({ count: get().count + 1 }, false),
        // FIXME hope this to fail // @ts-expect-error
        incInvalid: () => set({ count: get().count + 1 }, false, 'inc'),
      }))
    )
  )

  const TestComponent = (): JSX.Element => {
    useStore().count
    useStore().inc()
    useStore.getState().count
    useStore.getState().inc()
    useStore.subscribe(
      (state) => state.count,
      (count) => console.log(count * 2)
    )

    return <></>
  }
  TestComponent
})

it('should combine devtools and subscribeWithSelector', () => {
  const useStore = create(
    devtools(
      subscribeWithSelector<
        {
          count: number
          inc: () => void
        },
        NamedSet<{
          count: number
          inc: () => void
        }>
      >((set, get) => ({
        count: 1,
        inc: () => set({ count: get().count + 1 }, false, 'inc'),
      }))
    )
  )

  const TestComponent = (): JSX.Element => {
    useStore().count
    useStore().inc()
    useStore.getState().count
    useStore.getState().inc()
    useStore.subscribe(
      (state) => state.count,
      (count) => console.log(count * 2)
    )

    return <></>
  }
  TestComponent
})

it('should combine devtools, subscribeWithSelector and combine', () => {
  const useStore = create(
    devtools(
      subscribeWithSelector(
        combine({ count: 1 }, (set, get) => ({
          inc: () => set({ count: get().count + 1 }, false, 'inc'),
        }))
      )
    )
  )

  const TestComponent = (): JSX.Element => {
    useStore().count
    useStore().inc()
    useStore.getState().count
    useStore.getState().inc()
    useStore.subscribe(
      (state) => state.count,
      (count) => console.log(count * 2)
    )

    return <></>
  }
  TestComponent
})<|MERGE_RESOLUTION|>--- conflicted
+++ resolved
@@ -1,12 +1,6 @@
 import { produce } from 'immer'
 import type { Draft } from 'immer'
-import create, {
-  GetState,
-  State,
-  StateCreator,
-  StoreApi,
-  UseBoundStore,
-} from 'zustand'
+import create, { State, StateCreator, UseBoundStore } from 'zustand'
 import {
   NamedSet,
   combine,
@@ -17,22 +11,10 @@
 } from 'zustand/middleware'
 
 type TImmerConfigFn<T extends State> = (
-<<<<<<< HEAD
   fn: ((draft: Draft<T>) => void) | T,
   replace?: boolean
 ) => void
 type TImmerConfig<T extends State> = StateCreator<T, TImmerConfigFn<T>>
-=======
-  partial: ((draft: Draft<T>) => void) | T,
-  replace?: boolean
-) => void
-type TImmerConfig<
-  T extends State,
-  CustomSetState = TImmerConfigFn<T>,
-  CustomGetState = GetState<T>,
-  CustomStoreApi extends StoreApi<T> = StoreApi<T>
-> = StateCreator<T, CustomSetState, CustomGetState, CustomStoreApi>
->>>>>>> ae888bdb
 
 interface ISelectors<T> {
   use: {
