--- conflicted
+++ resolved
@@ -1,11 +1,7 @@
 import { produce } from 'immer'
 import type { Draft } from 'immer'
 import create, { UseBoundStore } from 'zustand'
-<<<<<<< HEAD
-import { NamedSet, devtools, persist } from 'zustand/middleware'
-=======
 import { NamedSet, combine, devtools, persist, redux } from 'zustand/middleware'
->>>>>>> 5f5527d5
 import { State, StateCreator } from 'zustand/vanilla'
 
 type TImmerConfigFn<T extends State> = (fn: (draft: Draft<T>) => void) => void
