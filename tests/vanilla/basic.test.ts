import { afterEach, expect, it, vi } from 'vitest'
import { createStore } from 'zustand/vanilla'
import type { StoreApi } from 'zustand/vanilla'

// To avoid include react deps on vanilla version
vi.mock('react', () => ({}))

const consoleError = console.error
afterEach(() => {
  console.error = consoleError
})

it('create a store', () => {
  let params
  const result = createStore((...args) => {
    params = args
    return { value: null }
  })
  expect({ params, result }).toMatchInlineSnapshot(`
    {
      "params": [
        [Function],
        [Function],
        {
<<<<<<< HEAD
=======
          "destroy": [Function],
          "getInitialState": [Function],
>>>>>>> 13830c11
          "getState": [Function],
          "setState": [Function],
          "subscribe": [Function],
        },
      ],
      "result": {
<<<<<<< HEAD
=======
        "destroy": [Function],
        "getInitialState": [Function],
>>>>>>> 13830c11
        "getState": [Function],
        "setState": [Function],
        "subscribe": [Function],
      },
    }
  `)
})

type CounterState = {
  count: number
  inc: () => void
}

it('uses the store', async () => {
  const store = createStore<CounterState>((set) => ({
    count: 0,
    inc: () => set((state) => ({ count: state.count + 1 })),
  }))
  store.getState().inc()

  expect(store.getState().count).toBe(1)
})

it('can get the store', async () => {
  type State = {
    value: number
    getState1: () => State
    getState2: () => State
  }

  const store = createStore<State>((_, get) => ({
    value: 1,
    getState1: () => get(),
    getState2: (): State => store.getState(),
  }))

  expect(store.getState().getState1().value).toBe(1)
  expect(store.getState().getState2().value).toBe(1)
})

it('can set the store', async () => {
  type State = {
    value: number
    setState1: StoreApi<State>['setState']
    setState2: StoreApi<State>['setState']
  }

  const store = createStore<State>((set) => ({
    value: 1,
    setState1: (v) => set(v),
    setState2: (v): void => store.setState(v),
  }))

  store.getState().setState1({ value: 2 })
  expect(store.getState().value).toBe(2)
  store.getState().setState2({ value: 3 })
  expect(store.getState().value).toBe(3)
})

it('both NaN should not update', () => {
  const store = createStore<number>(() => NaN)
  const fn = vi.fn()

  store.subscribe(fn)
  store.setState(NaN)

  expect(fn).not.toBeCalled()
})

it('can set the store without merging', () => {
  const { setState, getState } = createStore<{ a: number } | { b: number }>(
    (_set) => ({
      a: 1,
    }),
  )

  // Should override the state instead of merging.
  setState({ b: 2 }, true)

  expect(getState()).toEqual({ b: 2 })
})

it('can set the object store to null', () => {
  const { setState, getState } = createStore<{ a: number } | null>(() => ({
    a: 1,
  }))

  setState(null)

  expect(getState()).toEqual(null)
})

it('can set the non-object store to null', () => {
  const { setState, getState } = createStore<string | null>(() => 'value')

  setState(null)

  expect(getState()).toEqual(null)
})

it('works with non-object state', () => {
  const store = createStore<number>(() => 1)
  const inc = () => store.setState((c) => c + 1)

  inc()

  expect(store.getState()).toBe(2)
})<|MERGE_RESOLUTION|>--- conflicted
+++ resolved
@@ -22,22 +22,14 @@
         [Function],
         [Function],
         {
-<<<<<<< HEAD
-=======
-          "destroy": [Function],
           "getInitialState": [Function],
->>>>>>> 13830c11
           "getState": [Function],
           "setState": [Function],
           "subscribe": [Function],
         },
       ],
       "result": {
-<<<<<<< HEAD
-=======
-        "destroy": [Function],
         "getInitialState": [Function],
->>>>>>> 13830c11
         "getState": [Function],
         "setState": [Function],
         "subscribe": [Function],
