import React from 'react'
import ReactDOM from 'react-dom'
import {
  act,
  cleanup,
  fireEvent,
  render,
  waitForElement,
} from '@testing-library/react'
import create, {
  State,
  StateListener,
  StateSelector,
  PartialState,
  EqualityChecker,
  StateCreator,
  SetState,
  GetState,
  Subscribe,
  Destroy,
  UseStore,
  StoreApi,
} from '../src/index'
import { devtools, redux } from '../src/middleware'

const consoleError = console.error
afterEach(() => {
  cleanup()
  console.error = consoleError
})

it('creates a store hook and api object', () => {
  let params
  const result = create((...args) => {
    params = args
    return { value: null }
  })
  expect({ params, result }).toMatchInlineSnapshot(`
    Object {
      "params": Array [
        [Function],
        [Function],
        Object {
          "destroy": [Function],
          "getState": [Function],
          "setState": [Function],
          "subscribe": [Function],
        },
      ],
      "result": [Function],
    }
  `)
})

it('uses the store with no args', async () => {
<<<<<<< HEAD
  const useStore = create(set => ({
=======
  const useStore = create((set) => ({
>>>>>>> 66a944eb
    count: 0,
    inc: () => set((state) => ({ count: state.count + 1 })),
  }))

  function Counter() {
    const { count, inc } = useStore()
    React.useEffect(inc, [])
    return <div>count: {count}</div>
  }

  const { getByText } = render(<Counter />)

  await waitForElement(() => getByText('count: 1'))
})

it('uses the store with selectors', async () => {
<<<<<<< HEAD
  const useStore = create(set => ({
=======
  const useStore = create((set) => ({
>>>>>>> 66a944eb
    count: 0,
    inc: () => set((state) => ({ count: state.count + 1 })),
  }))

  function Counter() {
    const count = useStore((s) => s.count)
    const inc = useStore((s) => s.inc)
    React.useEffect(inc, [])
    return <div>count: {count}</div>
  }

  const { getByText } = render(<Counter />)

  await waitForElement(() => getByText('count: 1'))
})

it('uses the store with a selector and equality checker', async () => {
  const useStore = create(() => ({ value: 0 }))
  const { setState } = useStore
  let renderCount = 0

  function Component() {
    // Prevent re-render if new value === 1.
    const value = useStore(
      (s) => s.value,
      (_, newValue) => newValue === 1
    )
    return (
      <div>
        renderCount: {++renderCount}, value: {value}
      </div>
    )
  }

  const { getByText } = render(<Component />)

  await waitForElement(() => getByText('renderCount: 1, value: 0'))

  // This will not cause a re-render.
  act(() => setState({ value: 1 }))
  await waitForElement(() => getByText('renderCount: 1, value: 0'))

  // This will cause a re-render.
  act(() => setState({ value: 2 }))
  await waitForElement(() => getByText('renderCount: 2, value: 2'))
})

it('only re-renders if selected state has changed', async () => {
<<<<<<< HEAD
  const useStore = create(set => ({
=======
  const useStore = create((set) => ({
>>>>>>> 66a944eb
    count: 0,
    inc: () => set((state) => ({ count: state.count + 1 })),
  }))
  let counterRenderCount = 0
  let controlRenderCount = 0

  function Counter() {
    const count = useStore((state) => state.count)
    counterRenderCount++
    return <div>count: {count}</div>
  }

  function Control() {
    const inc = useStore((state) => state.inc)
    controlRenderCount++
    return <button onClick={inc}>button</button>
  }

  const { getByText } = render(
    <>
      <Counter />
      <Control />
    </>
  )

  fireEvent.click(getByText('button'))

  await waitForElement(() => getByText('count: 1'))

  expect(counterRenderCount).toBe(2)
  expect(controlRenderCount).toBe(1)
})

it('can batch updates', async () => {
<<<<<<< HEAD
  const useStore = create(set => ({
=======
  const useStore = create((set) => ({
>>>>>>> 66a944eb
    count: 0,
    inc: () => set((state) => ({ count: state.count + 1 })),
  }))

  function Counter() {
    const { count, inc } = useStore()
    React.useEffect(() => {
      ReactDOM.unstable_batchedUpdates(() => {
        inc()
        inc()
      })
    }, [])
    return <div>count: {count}</div>
  }

  const { getByText } = render(<Counter />)

  await waitForElement(() => getByText('count: 2'))
})

it('can update the selector', async () => {
  const useStore = create(() => ({
    one: 'one',
    two: 'two',
  }))

  function Component({ selector }: any) {
    return <div>{useStore(selector)}</div>
  }

  const { getByText, rerender } = render(
    <Component selector={(s: any) => s.one} />
  )
  await waitForElement(() => getByText('one'))

  rerender(<Component selector={(s: any) => s.two} />)
  await waitForElement(() => getByText('two'))
})

it('can update the equality checker', async () => {
  const useStore = create(() => ({ value: 0 }))
  const { setState } = useStore
<<<<<<< HEAD
  const selector = s => s.value
=======
  const selector = (s: any) => s.value
>>>>>>> 66a944eb

  let renderCount = 0
  function Component({ equalityFn }: any) {
    const value = useStore(selector, equalityFn)
    return (
      <div>
        renderCount: {++renderCount}, value: {value}
      </div>
    )
  }

  // Set an equality checker that always returns false to always re-render.
  const { getByText, rerender } = render(<Component equalityFn={() => false} />)

  // This will cause a re-render due to the equality checker.
  act(() => setState({ value: 0 }))
  await waitForElement(() => getByText('renderCount: 1, value: 0'))

  // Set an equality checker that always returns true to never re-render.
  rerender(<Component equalityFn={() => true} />)

  // This will NOT cause a re-render due to the equality checker.
  act(() => setState({ value: 1 }))
  await waitForElement(() => getByText('renderCount: 2, value: 0'))
})

it('can call useStore with progressively more arguments', async () => {
  const useStore = create(() => ({ value: 0 }))
  const { setState } = useStore

  let renderCount = 0
  function Component({ selector, equalityFn }: any) {
    const value = useStore(selector, equalityFn)
    return (
      <div>
        renderCount: {++renderCount}, value: {JSON.stringify(value)}
      </div>
    )
  }

  // Render with no args.
  const { getByText, rerender } = render(<Component />)
  await waitForElement(() => getByText('renderCount: 1, value: {"value":0}'))

  // Render with selector.
  rerender(<Component selector={(s: any) => s.value} />)
  await waitForElement(() => getByText('renderCount: 2, value: 0'))

  // Render with selector and equality checker.
  rerender(
    <Component
      selector={(s: any) => s.value}
      equalityFn={(oldV: any, newV: any) => oldV > newV}
    />
  )

  // Should not cause a re-render because new value is less than previous.
  act(() => setState({ value: -1 }))
  await waitForElement(() => getByText('renderCount: 3, value: 0'))

  act(() => setState({ value: 1 }))
  await waitForElement(() => getByText('renderCount: 4, value: 1'))
})

it('can throw an error in selector', async () => {
  console.error = jest.fn()

  const initialState = { value: 'foo' }
  const useStore = create(() => initialState)
  const { setState } = useStore
<<<<<<< HEAD
  const selector = s => s.value.toUpperCase()
=======
  const selector = (s: any) => s.value.toUpperCase()
>>>>>>> 66a944eb

  class ErrorBoundary extends React.Component<any, { hasError: boolean }> {
    constructor(props: any) {
      super(props)
      this.state = { hasError: false }
    }
    static getDerivedStateFromError() {
      return { hasError: true }
    }
    render() {
      return this.state.hasError ? <div>errored</div> : this.props.children
    }
  }

  function Component() {
    useStore(selector)
    return <div>no error</div>
  }

  const { getByText } = render(
    <ErrorBoundary>
      <Component />
    </ErrorBoundary>
  )
  await waitForElement(() => getByText('no error'))

  delete initialState.value
  act(() => {
    setState({})
  })
  await waitForElement(() => getByText('errored'))
})

it('can throw an error in equality checker', async () => {
  console.error = jest.fn()

  const initialState = { value: 'foo' }
  const useStore = create(() => initialState)
  const { setState } = useStore
<<<<<<< HEAD
  const selector = s => s
  const equalityFn = (a, b) => a.value.trim() === b.value.trim()
=======
  const selector = (s: any) => s
  const equalityFn = (a: any, b: any) => a.value.trim() === b.value.trim()
>>>>>>> 66a944eb

  class ErrorBoundary extends React.Component<any, { hasError: boolean }> {
    constructor(props: any) {
      super(props)
      this.state = { hasError: false }
    }
    static getDerivedStateFromError() {
      return { hasError: true }
    }
    render() {
      return this.state.hasError ? <div>errored</div> : this.props.children
    }
  }

  function Component() {
    useStore(selector, equalityFn)
    return <div>no error</div>
  }

  const { getByText } = render(
    <ErrorBoundary>
      <Component />
    </ErrorBoundary>
  )
  await waitForElement(() => getByText('no error'))

  delete initialState.value
  act(() => {
    setState({})
  })
  // in v4 with uMS, we don't use equalityFn in render
  // await waitForElement(() => getByText('errored'))
})

it('can get the store', () => {
  const { getState } = create((_, get) => ({
    value: 1,
    getState1: () => get(),
    getState2: () => getState(),
  }))

  expect(getState().getState1().value).toBe(1)
  expect(getState().getState2().value).toBe(1)
})

it('can set the store', () => {
<<<<<<< HEAD
  const { setState, getState } = create(set => ({
=======
  const { setState, getState } = create((set) => ({
>>>>>>> 66a944eb
    value: 1,
    setState1: (v: any) => set(v),
    setState2: (v: any) => setState(v),
  }))

  getState().setState1({ value: 2 })
  expect(getState().value).toBe(2)
  getState().setState2({ value: 3 })
  expect(getState().value).toBe(3)
  getState().setState1((s: any) => ({ value: ++s.value }))
  expect(getState().value).toBe(4)
  getState().setState2((s: any) => ({ value: ++s.value }))
  expect(getState().value).toBe(5)
})

it('can set the store without merging', () => {
<<<<<<< HEAD
  const { setState, getState } = create(set => ({
=======
  const { setState, getState } = create((set) => ({
>>>>>>> 66a944eb
    a: 1,
  }))

  // Should override the state instead of merging.
  setState({ b: 2 }, true)
  expect(getState()).toEqual({ b: 2 })
})

it('can subscribe to the store', () => {
  const initialState = { value: 1, other: 'a' }
  const { setState, getState, subscribe } = create(() => initialState)

  // Should not be called if new state identity is the same
  let unsub = subscribe(() => {
    throw new Error('subscriber called when new state identity is the same')
  })
  setState(initialState)
  unsub()

  // Should be called if new state identity is different
  unsub = subscribe((newState: { value: number; other: string } | null) => {
    expect(newState && newState.value).toBe(1)
  })
  setState({ ...getState() })
  unsub()

  // Should not be called when state slice is the same
  unsub = subscribe(
    () => {
      throw new Error('subscriber called when new state is the same')
    },
    (s) => s.value
  )
  setState({ other: 'b' })
  unsub()

  // Should be called when state slice changes
  unsub = subscribe(
    (value: number | null) => {
      expect(value).toBe(initialState.value + 1)
    },
    (s) => s.value
  )
  setState({ value: initialState.value + 1 })
  unsub()

  // Should not be called when equality checker returns true
  unsub = subscribe(
    () => {
      throw new Error('subscriber called when equality checker returned true')
    },
    undefined as any,
    () => true
  )
  setState({ value: initialState.value + 2 })
  unsub()

  // Should be called when equality checker returns false
  unsub = subscribe(
    (value: number | null) => {
      expect(value).toBe(initialState.value + 2)
    },
    (s) => s.value,
    () => false
  )
  setState(getState())
  unsub()
})

it('can destroy the store', () => {
  const { destroy, getState, setState, subscribe } = create(() => ({
    value: 1,
  }))

  subscribe(() => {
    throw new Error('did not clear listener on destroy')
  })
  destroy()

  setState({ value: 2 })
  expect(getState().value).toEqual(2)
})

it('only calls selectors when necessary', async () => {
  const useStore = create(() => ({ a: 0, b: 0 }))
  const { setState } = useStore
  let inlineSelectorCallCount = 0
  let callbackSelectorCallCount = 0
  let staticSelectorCallCount = 0

  function staticSelector(s: any) {
    staticSelectorCallCount++
    return s.a
  }

  function Component() {
<<<<<<< HEAD
    useStore(s => (inlineSelectorCallCount++, s.b))
    useStore(React.useCallback(s => (callbackSelectorCallCount++, s.b), []))
=======
    useStore((s) => (inlineSelectorCallCount++, s.b))
>>>>>>> 66a944eb
    useStore(staticSelector)
    return (
      <>
        <div>inline: {inlineSelectorCallCount}</div>
        <div>callback: {callbackSelectorCallCount}</div>
        <div>static: {staticSelectorCallCount}</div>
      </>
    )
  }

  const { rerender, getByText } = render(<Component />)
  await waitForElement(() => getByText('inline: 1'))
  await waitForElement(() => getByText('callback: 1'))
  await waitForElement(() => getByText('static: 1'))

  rerender(<Component />)
  await waitForElement(() => getByText('inline: 3'))
  await waitForElement(() => getByText('callback: 2'))
  await waitForElement(() => getByText('static: 2'))

  act(() => setState({ a: 1, b: 1 }))
  await waitForElement(() => getByText('inline: 6'))
  await waitForElement(() => getByText('callback: 3'))
  await waitForElement(() => getByText('static: 3'))
})

it('ensures parent components subscribe before children', async () => {
  const useStore = create<any>(() => ({
    children: {
      '1': { text: 'child 1' },
      '2': { text: 'child 2' },
    },
  }))
  const api = useStore

  function changeState() {
    api.setState({
      children: {
        '3': { text: 'child 3' },
      },
    })
  }

  function Child({ id }: any) {
    const text = useStore((s) => s.children[id].text)
    return <div>{text}</div>
  }

  function Parent() {
    const childStates = useStore((s) => s.children)
    return (
      <>
        <button onClick={changeState}>change state</button>
        {Object.keys(childStates).map((id) => (
          <Child id={id} key={id} />
        ))}
      </>
    )
  }

  const { getByText } = render(<Parent />)

  fireEvent.click(getByText('change state'))

  await waitForElement(() => getByText('child 3'))
})

// https://github.com/react-spring/zustand/issues/84
it('ensures the correct subscriber is removed on unmount', async () => {
  const useStore = create(() => ({ count: 0 }))
  const api = useStore

  function increment() {
    api.setState(({ count }) => ({ count: count + 1 }))
  }

  function Count() {
    const c = useStore((s) => s.count)
    return <div>count: {c}</div>
  }

  function CountWithInitialIncrement() {
    React.useLayoutEffect(increment, [])
    return <Count />
  }

  function Component() {
    const [Counter, setCounter] = React.useState(
      () => CountWithInitialIncrement
    )
    React.useLayoutEffect(() => {
      setCounter(() => Count)
    }, [])
    return (
      <>
        <Counter />
        <Count />
      </>
    )
  }

  const { findAllByText } = render(<Component />)

  expect((await findAllByText('count: 1')).length).toBe(2)

  act(increment)

  expect((await findAllByText('count: 2')).length).toBe(2)
})

// https://github.com/react-spring/zustand/issues/86
it('ensures a subscriber is not mistakenly overwritten', async () => {
  const useStore = create(() => ({ count: 0 }))
  const { setState } = useStore

  function Count1() {
    const c = useStore((s) => s.count)
    return <div>count1: {c}</div>
  }

  function Count2() {
    const c = useStore((s) => s.count)
    return <div>count2: {c}</div>
  }

  // Add 1st subscriber.
  const { findAllByText, rerender } = render(<Count1 />)

  // Replace 1st subscriber with another.
  rerender(<Count2 />)

  // Add 2 additional subscribers.
  rerender(
    <>
      <Count2 />
      <Count1 />
      <Count1 />
    </>
  )

  // Call all subscribers
  act(() => setState({ count: 1 }))

  expect((await findAllByText('count1: 1')).length).toBe(2)
  expect((await findAllByText('count2: 1')).length).toBe(1)
})

it('can use exposed types', () => {
  interface ExampleState extends State {
    num: number
    numGet: () => number
    numGetState: () => number
    numSet: (v: number) => void
    numSetState: (v: number) => void
  }

  const listener: StateListener<ExampleState> = (state) => {
    if (state) {
      const value = state.num * state.numGet() * state.numGetState()
      state.numSet(value)
      state.numSetState(value)
    }
  }
  const selector: StateSelector<ExampleState, number> = (state) => state.num
  const partial: PartialState<ExampleState> = { num: 2, numGet: () => 2 }
  const partialFn: PartialState<ExampleState> = (state) => ({
    ...state,
    num: 2,
  })
  const equlaityFn: EqualityChecker<ExampleState> = (state, newState) =>
    state !== newState

  const storeApi = create<ExampleState>((set, get) => ({
    num: 1,
    numGet: () => get().num,
    numGetState: () => {
      // TypeScript can't get the type of storeApi when it trys to enforce the signature of numGetState.
      // Need to explicitly state the type of storeApi.getState().num or storeApi type will be type 'any'.
      const result: number = storeApi.getState().num
      return result
    },
    numSet: (v) => {
      set({ num: v })
    },
    numSetState: (v) => {
      storeApi.setState({ num: v })
    },
  }))
  const useStore = storeApi

  const stateCreator: StateCreator<ExampleState> = (set, get) => ({
    num: 1,
    numGet: () => get().num,
    numGetState: () => get().num,
    numSet: (v) => {
      set({ num: v })
    },
    numSetState: (v) => {
      set({ num: v })
    },
  })

  function checkAllTypes(
    getState: GetState<ExampleState>,
    partialState: PartialState<ExampleState>,
    setState: SetState<ExampleState>,
    state: State,
    stateListener: StateListener<ExampleState>,
    stateSelector: StateSelector<ExampleState, number>,
    storeApi: StoreApi<ExampleState>,
    subscribe: Subscribe<ExampleState>,
    destroy: Destroy,
    equalityFn: EqualityChecker<ExampleState>,
    stateCreator: StateCreator<ExampleState>,
    useStore: UseStore<ExampleState>
  ) {
    expect(true).toBeTruthy()
  }

  checkAllTypes(
    storeApi.getState,
    Math.random() > 0.5 ? partial : partialFn,
    storeApi.setState,
    storeApi.getState(),
    listener,
    selector,
    storeApi,
    storeApi.subscribe,
    storeApi.destroy,
    equlaityFn,
    stateCreator,
    useStore
  )
})<|MERGE_RESOLUTION|>--- conflicted
+++ resolved
@@ -53,11 +53,7 @@
 })
 
 it('uses the store with no args', async () => {
-<<<<<<< HEAD
-  const useStore = create(set => ({
-=======
   const useStore = create((set) => ({
->>>>>>> 66a944eb
     count: 0,
     inc: () => set((state) => ({ count: state.count + 1 })),
   }))
@@ -74,11 +70,7 @@
 })
 
 it('uses the store with selectors', async () => {
-<<<<<<< HEAD
-  const useStore = create(set => ({
-=======
   const useStore = create((set) => ({
->>>>>>> 66a944eb
     count: 0,
     inc: () => set((state) => ({ count: state.count + 1 })),
   }))
@@ -127,11 +119,7 @@
 })
 
 it('only re-renders if selected state has changed', async () => {
-<<<<<<< HEAD
-  const useStore = create(set => ({
-=======
   const useStore = create((set) => ({
->>>>>>> 66a944eb
     count: 0,
     inc: () => set((state) => ({ count: state.count + 1 })),
   }))
@@ -166,11 +154,7 @@
 })
 
 it('can batch updates', async () => {
-<<<<<<< HEAD
-  const useStore = create(set => ({
-=======
   const useStore = create((set) => ({
->>>>>>> 66a944eb
     count: 0,
     inc: () => set((state) => ({ count: state.count + 1 })),
   }))
@@ -213,11 +197,7 @@
 it('can update the equality checker', async () => {
   const useStore = create(() => ({ value: 0 }))
   const { setState } = useStore
-<<<<<<< HEAD
-  const selector = s => s.value
-=======
   const selector = (s: any) => s.value
->>>>>>> 66a944eb
 
   let renderCount = 0
   function Component({ equalityFn }: any) {
@@ -234,14 +214,14 @@
 
   // This will cause a re-render due to the equality checker.
   act(() => setState({ value: 0 }))
-  await waitForElement(() => getByText('renderCount: 1, value: 0'))
+  await waitForElement(() => getByText('renderCount: 2, value: 0'))
 
   // Set an equality checker that always returns true to never re-render.
   rerender(<Component equalityFn={() => true} />)
 
   // This will NOT cause a re-render due to the equality checker.
   act(() => setState({ value: 1 }))
-  await waitForElement(() => getByText('renderCount: 2, value: 0'))
+  await waitForElement(() => getByText('renderCount: 3, value: 0'))
 })
 
 it('can call useStore with progressively more arguments', async () => {
@@ -288,11 +268,7 @@
   const initialState = { value: 'foo' }
   const useStore = create(() => initialState)
   const { setState } = useStore
-<<<<<<< HEAD
-  const selector = s => s.value.toUpperCase()
-=======
   const selector = (s: any) => s.value.toUpperCase()
->>>>>>> 66a944eb
 
   class ErrorBoundary extends React.Component<any, { hasError: boolean }> {
     constructor(props: any) {
@@ -332,13 +308,8 @@
   const initialState = { value: 'foo' }
   const useStore = create(() => initialState)
   const { setState } = useStore
-<<<<<<< HEAD
-  const selector = s => s
-  const equalityFn = (a, b) => a.value.trim() === b.value.trim()
-=======
   const selector = (s: any) => s
   const equalityFn = (a: any, b: any) => a.value.trim() === b.value.trim()
->>>>>>> 66a944eb
 
   class ErrorBoundary extends React.Component<any, { hasError: boolean }> {
     constructor(props: any) {
@@ -369,8 +340,7 @@
   act(() => {
     setState({})
   })
-  // in v4 with uMS, we don't use equalityFn in render
-  // await waitForElement(() => getByText('errored'))
+  await waitForElement(() => getByText('errored'))
 })
 
 it('can get the store', () => {
@@ -385,11 +355,7 @@
 })
 
 it('can set the store', () => {
-<<<<<<< HEAD
-  const { setState, getState } = create(set => ({
-=======
   const { setState, getState } = create((set) => ({
->>>>>>> 66a944eb
     value: 1,
     setState1: (v: any) => set(v),
     setState2: (v: any) => setState(v),
@@ -406,11 +372,7 @@
 })
 
 it('can set the store without merging', () => {
-<<<<<<< HEAD
-  const { setState, getState } = create(set => ({
-=======
   const { setState, getState } = create((set) => ({
->>>>>>> 66a944eb
     a: 1,
   }))
 
@@ -498,7 +460,6 @@
   const useStore = create(() => ({ a: 0, b: 0 }))
   const { setState } = useStore
   let inlineSelectorCallCount = 0
-  let callbackSelectorCallCount = 0
   let staticSelectorCallCount = 0
 
   function staticSelector(s: any) {
@@ -507,17 +468,11 @@
   }
 
   function Component() {
-<<<<<<< HEAD
-    useStore(s => (inlineSelectorCallCount++, s.b))
-    useStore(React.useCallback(s => (callbackSelectorCallCount++, s.b), []))
-=======
     useStore((s) => (inlineSelectorCallCount++, s.b))
->>>>>>> 66a944eb
     useStore(staticSelector)
     return (
       <>
         <div>inline: {inlineSelectorCallCount}</div>
-        <div>callback: {callbackSelectorCallCount}</div>
         <div>static: {staticSelectorCallCount}</div>
       </>
     )
@@ -525,18 +480,15 @@
 
   const { rerender, getByText } = render(<Component />)
   await waitForElement(() => getByText('inline: 1'))
-  await waitForElement(() => getByText('callback: 1'))
   await waitForElement(() => getByText('static: 1'))
 
   rerender(<Component />)
-  await waitForElement(() => getByText('inline: 3'))
-  await waitForElement(() => getByText('callback: 2'))
+  await waitForElement(() => getByText('inline: 2'))
+  await waitForElement(() => getByText('static: 1'))
+
+  act(() => setState({ a: 1, b: 1 }))
+  await waitForElement(() => getByText('inline: 4'))
   await waitForElement(() => getByText('static: 2'))
-
-  act(() => setState({ a: 1, b: 1 }))
-  await waitForElement(() => getByText('inline: 6'))
-  await waitForElement(() => getByText('callback: 3'))
-  await waitForElement(() => getByText('static: 3'))
 })
 
 it('ensures parent components subscribe before children', async () => {
