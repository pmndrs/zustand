import {
  Component as ClassComponent,
  ReactNode,
  StrictMode,
  useEffect,
  useLayoutEffect,
  useState,
} from 'react'
import { act, fireEvent, render } from '@testing-library/react'
import ReactDOM from 'react-dom'
import { afterEach, expect, it, vi } from 'vitest'
import { create } from 'zustand'
import type { StoreApi } from 'zustand'
import { createWithEqualityFn } from 'zustand/traditional'

const consoleError = console.error
afterEach(() => {
  console.error = consoleError
})

it('creates a store hook and api object', () => {
  let params
  const result = create((...args) => {
    params = args
    return { value: null }
  })
  expect({ params, result }).toMatchInlineSnapshot(`
    {
      "params": [
        [Function],
        [Function],
        {
<<<<<<< HEAD
=======
          "destroy": [Function],
          "getInitialState": [Function],
>>>>>>> 13830c11
          "getState": [Function],
          "setState": [Function],
          "subscribe": [Function],
        },
      ],
      "result": [Function],
    }
  `)
})

type CounterState = {
  count: number
  inc: () => void
}

it('uses the store with no args', async () => {
  const useBoundStore = create<CounterState>((set) => ({
    count: 0,
    inc: () => set((state) => ({ count: state.count + 1 })),
  }))

  function Counter() {
    const { count, inc } = useBoundStore()
    useEffect(inc, [inc])
    return <div>count: {count}</div>
  }

  const { findByText } = render(
    <>
      <Counter />
    </>,
  )

  await findByText('count: 1')
})

it('uses the store with selectors', async () => {
  const useBoundStore = create<CounterState>((set) => ({
    count: 0,
    inc: () => set((state) => ({ count: state.count + 1 })),
  }))

  function Counter() {
    const count = useBoundStore((s) => s.count)
    const inc = useBoundStore((s) => s.inc)
    useEffect(inc, [inc])
    return <div>count: {count}</div>
  }

  const { findByText } = render(
    <>
      <Counter />
    </>,
  )

  await findByText('count: 1')
})

it('uses the store with a selector and equality checker', async () => {
  const useBoundStore = createWithEqualityFn(
    () => ({ item: { value: 0 } }),
    Object.is,
  )
  const { setState } = useBoundStore
  let renderCount = 0

  function Component() {
    // Prevent re-render if new value === 1.
    const item = useBoundStore(
      (s) => s.item,
      (_, newItem) => newItem.value === 1,
    )
    return (
      <div>
        renderCount: {++renderCount}, value: {item.value}
      </div>
    )
  }

  const { findByText } = render(
    <>
      <Component />
    </>,
  )

  await findByText('renderCount: 1, value: 0')

  // This will not cause a re-render.
  act(() => setState({ item: { value: 1 } }))
  await findByText('renderCount: 1, value: 0')

  // This will cause a re-render.
  act(() => setState({ item: { value: 2 } }))
  await findByText('renderCount: 2, value: 2')
})

it('only re-renders if selected state has changed', async () => {
  const useBoundStore = create<CounterState>((set) => ({
    count: 0,
    inc: () => set((state) => ({ count: state.count + 1 })),
  }))
  let counterRenderCount = 0
  let controlRenderCount = 0

  function Counter() {
    const count = useBoundStore((state) => state.count)
    counterRenderCount++
    return <div>count: {count}</div>
  }

  function Control() {
    const inc = useBoundStore((state) => state.inc)
    controlRenderCount++
    return <button onClick={inc}>button</button>
  }

  const { getByText, findByText } = render(
    <>
      <Counter />
      <Control />
    </>,
  )

  fireEvent.click(getByText('button'))

  await findByText('count: 1')

  expect(counterRenderCount).toBe(2)
  expect(controlRenderCount).toBe(1)
})

it('can batch updates', async () => {
  const useBoundStore = create<CounterState>((set) => ({
    count: 0,
    inc: () => set((state) => ({ count: state.count + 1 })),
  }))

  function Counter() {
    const { count, inc } = useBoundStore()
    useEffect(() => {
      ReactDOM.unstable_batchedUpdates(() => {
        inc()
        inc()
      })
    }, [inc])
    return <div>count: {count}</div>
  }

  const { findByText } = render(
    <>
      <Counter />
    </>,
  )

  await findByText('count: 2')
})

it('can update the selector', async () => {
  type State = { one: string; two: string }
  type Props = { selector: (state: State) => string }
  const useBoundStore = create<State>(() => ({
    one: 'one',
    two: 'two',
  }))

  function Component({ selector }: Props) {
    return <div>{useBoundStore(selector)}</div>
  }

  const { findByText, rerender } = render(
    <StrictMode>
      <Component selector={(s) => s.one} />
    </StrictMode>,
  )
  await findByText('one')

  rerender(
    <StrictMode>
      <Component selector={(s) => s.two} />
    </StrictMode>,
  )
  await findByText('two')
})

it('can update the equality checker', async () => {
  type State = { value: number }
  type Props = { equalityFn: (a: State, b: State) => boolean }
  const useBoundStore = createWithEqualityFn<State>(
    () => ({ value: 0 }),
    Object.is,
  )
  const { setState } = useBoundStore
  const selector = (s: State) => s

  let renderCount = 0
  function Component({ equalityFn }: Props) {
    const { value } = useBoundStore(selector, equalityFn)
    return (
      <div>
        renderCount: {++renderCount}, value: {value}
      </div>
    )
  }

  // Set an equality checker that always returns false to always re-render.
  const { findByText, rerender } = render(
    <>
      <Component equalityFn={() => false} />
    </>,
  )

  // This will cause a re-render due to the equality checker.
  act(() => setState({ value: 0 }))
  await findByText('renderCount: 2, value: 0')

  // Set an equality checker that always returns true to never re-render.
  rerender(
    <>
      <Component equalityFn={() => true} />
    </>,
  )

  // This will NOT cause a re-render due to the equality checker.
  act(() => setState({ value: 1 }))
  await findByText('renderCount: 3, value: 0')
})

it('can call useBoundStore with progressively more arguments', async () => {
  type State = { value: number }
  type Props = {
    selector?: (state: State) => number
    equalityFn?: (a: number, b: number) => boolean
  }

  const useBoundStore = createWithEqualityFn<State>(
    () => ({ value: 0 }),
    Object.is,
  )
  const { setState } = useBoundStore

  let renderCount = 0
  function Component({ selector, equalityFn }: Props) {
    const value = useBoundStore(selector as any, equalityFn)
    return (
      <div>
        renderCount: {++renderCount}, value: {JSON.stringify(value)}
      </div>
    )
  }

  // Render with no args.
  const { findByText, rerender } = render(
    <>
      <Component />
    </>,
  )
  await findByText('renderCount: 1, value: {"value":0}')

  // Render with selector.
  rerender(
    <>
      <Component selector={(s) => s.value} />
    </>,
  )
  await findByText('renderCount: 2, value: 0')

  // Render with selector and equality checker.
  rerender(
    <>
      <Component
        selector={(s) => s.value}
        equalityFn={(oldV, newV) => oldV > newV}
      />
    </>,
  )

  // Should not cause a re-render because new value is less than previous.
  act(() => setState({ value: -1 }))
  await findByText('renderCount: 3, value: 0')

  act(() => setState({ value: 1 }))
  await findByText('renderCount: 4, value: 1')
})

it('can throw an error in selector', async () => {
  console.error = vi.fn()
  type State = { value: string | number }

  const initialState: State = { value: 'foo' }
  const useBoundStore = create<State>(() => initialState)
  const { setState } = useBoundStore
  const selector = (s: State) =>
    // @ts-expect-error This function is supposed to throw an error
    s.value.toUpperCase()

  class ErrorBoundary extends ClassComponent<
    { children?: ReactNode | undefined },
    { hasError: boolean }
  > {
    constructor(props: { children?: ReactNode | undefined }) {
      super(props)
      this.state = { hasError: false }
    }
    static getDerivedStateFromError() {
      return { hasError: true }
    }
    render() {
      return this.state.hasError ? <div>errored</div> : this.props.children
    }
  }

  function Component() {
    useBoundStore(selector)
    return <div>no error</div>
  }

  const { findByText } = render(
    <StrictMode>
      <ErrorBoundary>
        <Component />
      </ErrorBoundary>
    </StrictMode>,
  )
  await findByText('no error')

  act(() => {
    setState({ value: 123 })
  })
  await findByText('errored')
})

it('can throw an error in equality checker', async () => {
  console.error = vi.fn()
  type State = { value: string | number }

  const initialState: State = { value: 'foo' }
  const useBoundStore = createWithEqualityFn(() => initialState, Object.is)
  const { setState } = useBoundStore
  const selector = (s: State) => s
  const equalityFn = (a: State, b: State) =>
    // @ts-expect-error This function is supposed to throw an error
    a.value.trim() === b.value.trim()

  class ErrorBoundary extends ClassComponent<
    { children?: ReactNode | undefined },
    { hasError: boolean }
  > {
    constructor(props: { children?: ReactNode | undefined }) {
      super(props)
      this.state = { hasError: false }
    }
    static getDerivedStateFromError() {
      return { hasError: true }
    }
    render() {
      return this.state.hasError ? <div>errored</div> : this.props.children
    }
  }

  function Component() {
    useBoundStore(selector, equalityFn)
    return <div>no error</div>
  }

  const { findByText } = render(
    <StrictMode>
      <ErrorBoundary>
        <Component />
      </ErrorBoundary>
    </StrictMode>,
  )
  await findByText('no error')

  act(() => {
    setState({ value: 123 })
  })
  await findByText('errored')
})

it('can get the store', () => {
  type State = {
    value: number
    getState1: () => State
    getState2: () => State
  }
  const { getState } = create<State>((_, get) => ({
    value: 1,
    getState1: () => get(),
    getState2: (): State => getState(),
  }))

  expect(getState().getState1().value).toBe(1)
  expect(getState().getState2().value).toBe(1)
})

it('can set the store', () => {
  type State = {
    value: number
    setState1: StoreApi<State>['setState']
    setState2: StoreApi<State>['setState']
  }

  const { setState, getState } = create<State>((set) => ({
    value: 1,
    setState1: (v) => set(v),
    setState2: (v) => setState(v),
  }))

  getState().setState1({ value: 2 })
  expect(getState().value).toBe(2)
  getState().setState2({ value: 3 })
  expect(getState().value).toBe(3)
  getState().setState1((s) => ({ value: ++s.value }))
  expect(getState().value).toBe(4)
  getState().setState2((s) => ({ value: ++s.value }))
  expect(getState().value).toBe(5)
})

it('both NaN should not update', () => {
  const { setState, subscribe } = create<number>(() => NaN)

  const fn = vi.fn()
  subscribe(fn)

  setState(NaN)

  expect(fn).not.toBeCalled()
})

it('can set the store without merging', () => {
  const { setState, getState } = create<{ a: number } | { b: number }>(
    (_set) => ({
      a: 1,
    }),
  )

  // Should override the state instead of merging.
  setState({ b: 2 }, true)
  expect(getState()).toEqual({ b: 2 })
})

it('only calls selectors when necessary', async () => {
  type State = { a: number; b: number }
  const useBoundStore = create<State>(() => ({ a: 0, b: 0 }))
  const { setState } = useBoundStore
  let inlineSelectorCallCount = 0
  let staticSelectorCallCount = 0

  function staticSelector(s: State) {
    staticSelectorCallCount++
    return s.a
  }

  function Component() {
    useBoundStore((s) => (inlineSelectorCallCount++, s.b))
    useBoundStore(staticSelector)
    return (
      <>
        <div>inline: {inlineSelectorCallCount}</div>
        <div>static: {staticSelectorCallCount}</div>
      </>
    )
  }

  const { rerender, findByText } = render(
    <>
      <Component />
    </>,
  )
  await findByText('inline: 1')
  await findByText('static: 1')

  rerender(
    <>
      <Component />
    </>,
  )
  await findByText('inline: 2')
  await findByText('static: 1')

  act(() => setState({ a: 1, b: 1 }))
  await findByText('inline: 4')
  await findByText('static: 2')
})

it('ensures parent components subscribe before children', async () => {
  type State = {
    children: { [key: string]: { text: string } }
  }
  type Props = { id: string }
  const useBoundStore = create<State>(() => ({
    children: {
      '1': { text: 'child 1' },
      '2': { text: 'child 2' },
    },
  }))
  const api = useBoundStore

  function changeState() {
    api.setState({
      children: {
        '3': { text: 'child 3' },
      },
    })
  }

  function Child({ id }: Props) {
    const text = useBoundStore((s) => s.children[id]?.text)
    return <div>{text}</div>
  }

  function Parent() {
    const childStates = useBoundStore((s) => s.children)
    return (
      <>
        <button onClick={changeState}>change state</button>
        {Object.keys(childStates).map((id) => (
          <Child id={id} key={id} />
        ))}
      </>
    )
  }

  const { getByText, findByText } = render(
    <StrictMode>
      <Parent />
    </StrictMode>,
  )

  fireEvent.click(getByText('change state'))

  await findByText('child 3')
})

// https://github.com/pmndrs/zustand/issues/84
it('ensures the correct subscriber is removed on unmount', async () => {
  const useBoundStore = create(() => ({ count: 0 }))
  const api = useBoundStore

  function increment() {
    api.setState(({ count }) => ({ count: count + 1 }))
  }

  function Count() {
    const c = useBoundStore((s) => s.count)
    return <div>count: {c}</div>
  }

  function CountWithInitialIncrement() {
    useLayoutEffect(increment, [])
    return <Count />
  }

  function Component() {
    const [Counter, setCounter] = useState(() => CountWithInitialIncrement)
    useLayoutEffect(() => {
      setCounter(() => Count)
    }, [])
    return (
      <>
        <Counter />
        <Count />
      </>
    )
  }

  const { findAllByText } = render(
    <>
      <Component />
    </>,
  )

  expect((await findAllByText('count: 1')).length).toBe(2)

  act(increment)

  expect((await findAllByText('count: 2')).length).toBe(2)
})

// https://github.com/pmndrs/zustand/issues/86
it('ensures a subscriber is not mistakenly overwritten', async () => {
  const useBoundStore = create(() => ({ count: 0 }))
  const { setState } = useBoundStore

  function Count1() {
    const c = useBoundStore((s) => s.count)
    return <div>count1: {c}</div>
  }

  function Count2() {
    const c = useBoundStore((s) => s.count)
    return <div>count2: {c}</div>
  }

  // Add 1st subscriber.
  const { findAllByText, rerender } = render(
    <StrictMode>
      <Count1 />
    </StrictMode>,
  )

  // Replace 1st subscriber with another.
  rerender(
    <StrictMode>
      <Count2 />
    </StrictMode>,
  )

  // Add 2 additional subscribers.
  rerender(
    <StrictMode>
      <Count2 />
      <Count1 />
      <Count1 />
    </StrictMode>,
  )

  // Call all subscribers
  act(() => setState({ count: 1 }))

  expect((await findAllByText('count1: 1')).length).toBe(2)
  expect((await findAllByText('count2: 1')).length).toBe(1)
})

it('works with non-object state', async () => {
  const useCount = create(() => 1)
  const inc = () => useCount.setState((c) => c + 1)

  const Counter = () => {
    const count = useCount()
    return (
      <>
        <div>count: {count}</div>
        <button onClick={inc}>button</button>
      </>
    )
  }

  const { getByText, findByText } = render(
    <StrictMode>
      <Counter />
    </StrictMode>,
  )

  await findByText('count: 1')

  fireEvent.click(getByText('button'))
  await findByText('count: 2')
})<|MERGE_RESOLUTION|>--- conflicted
+++ resolved
@@ -30,11 +30,7 @@
         [Function],
         [Function],
         {
-<<<<<<< HEAD
-=======
-          "destroy": [Function],
           "getInitialState": [Function],
->>>>>>> 13830c11
           "getState": [Function],
           "setState": [Function],
           "subscribe": [Function],
