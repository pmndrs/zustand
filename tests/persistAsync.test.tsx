--- conflicted
+++ resolved
@@ -562,51 +562,16 @@
     expect(useBoundStore.persist.hasHydrated()).toBe(true)
   })
 
-<<<<<<< HEAD
-  it('handles state updates during onRehydrateStorage', async () => {
-    const storage = {
-      getItem: async () => JSON.stringify({ state: { count: 1 } }),
-=======
   it('can skip initial hydration', async () => {
     const storage = {
       getItem: async (name: string) => ({
         state: { count: 42, name },
         version: 0,
       }),
->>>>>>> 38c90556
-      setItem: () => {},
-      removeItem: () => {},
-    }
-
-<<<<<<< HEAD
-    const useBoundStore = create<{ count: number; inc: () => void }>()(
-      persist(
-        (set) => ({
-          count: 0,
-          inc: () => set((s) => ({ count: s.count + 1 })),
-        }),
-        {
-          name: 'test-storage',
-          storage: createJSONStorage(() => storage),
-          onRehydrateStorage: () => (s) => s?.inc(),
-        }
-      )
-    )
-
-    function Counter() {
-      const { count } = useBoundStore()
-      return <div>count: {count}</div>
-    }
-
-    const { findByText } = render(
-      <StrictMode>
-        <Counter />
-      </StrictMode>
-    )
-
-    await findByText('count: 2')
-    expect(useBoundStore.getState().count).toEqual(2)
-=======
+      setItem: () => {},
+      removeItem: () => {},
+    }
+
     const onRehydrateStorageSpy = jest.fn()
     const useBoundStore = create(
       persist(
@@ -646,6 +611,40 @@
       { count: 42, name: 'test-storage' },
       undefined
     )
->>>>>>> 38c90556
+
+  it('handles state updates during onRehydrateStorage', async () => {
+    const storage = {
+      getItem: async () => JSON.stringify({ state: { count: 1 } }),
+      setItem: () => {},
+      removeItem: () => {},
+    }
+
+    const useBoundStore = create<{ count: number; inc: () => void }>()(
+      persist(
+        (set) => ({
+          count: 0,
+          inc: () => set((s) => ({ count: s.count + 1 })),
+        }),
+        {
+          name: 'test-storage',
+          storage: createJSONStorage(() => storage),
+          onRehydrateStorage: () => (s) => s?.inc(),
+        }
+      )
+    )
+
+    function Counter() {
+      const { count } = useBoundStore()
+      return <div>count: {count}</div>
+    }
+
+    const { findByText } = render(
+      <StrictMode>
+        <Counter />
+      </StrictMode>
+    )
+
+    await findByText('count: 2')
+    expect(useBoundStore.getState().count).toEqual(2)
   })
 })